﻿/*
 * NanoXLSX is a small .NET library to generate and read XLSX (Microsoft Excel 2007 or newer) files in an easy and native way
 * Copyright Raphael Stoeckli © 2020
 * This library is licensed under the MIT License.
 * You find a copy of the license in project folder or on: http://opensource.org/licenses/MIT
 */

using System;
using System.Collections.Generic;
using System.Text;
using System.Text.RegularExpressions;
using NanoXLSX.Exceptions;
using NanoXLSX.Styles;
using FormatException = NanoXLSX.Exceptions.FormatException;

namespace NanoXLSX
{
    /// <summary>
    /// Class representing a worksheet of a workbook
    /// </summary>
    public class Worksheet
    {
        /// <summary>
        /// Threshold, using when floats are compared
        /// </summary>
        private const float FLOAT_TRESHOLD = 0.0001f;
        #region constants
        /// <summary>
        /// Threshold, using when floats are compared
        /// </summary>
        private const float FLOAT_TRESHOLD = 0.0001f;
        /// <summary>
        /// Default column width as constant
        /// </summary>
        public static readonly float DEFAULT_COLUMN_WIDTH = 10f;
        /// <summary>
        /// Default row height as constant
        /// </summary>
        public static readonly float DEFAULT_ROW_HEIGHT = 15f;
        /// <summary>
        /// Maximum column number (zero-based) as constant
        /// </summary>
        public static readonly int MAX_COLUMN_NUMBER = 16383;
        /// <summary>
        /// Minimum column number (zero-based) as constant
        /// </summary>
        public static readonly int MIN_COLUMN_NUMBER = 0;
        /// <summary>
        /// Minimum column width as constant
        /// </summary>
        public static readonly float MIN_COLUMN_WIDTH = 0f;
        /// <summary>
        /// Minimum row height as constant
        /// </summary>
        public static readonly float MIN_ROW_HEIGHT = 0f;
        /// <summary>
        /// Maximum column width as constant
        /// </summary>
        public static readonly float MAX_COLUMN_WIDTH = 255f;
        /// <summary>
        /// Maximum row number (zero-based) as constant
        /// </summary>
        public static readonly int MAX_ROW_NUMBER = 1048575;
        /// <summary>
        /// Minimum row number (zero-based) as constant
        /// </summary>
        public static readonly int MIN_ROW_NUMBER = 0;
        /// <summary>
        /// Maximum row height as constant
        /// </summary>
        public static readonly float MAX_ROW_HEIGHT = 409.5f;
        #endregion

        #region enums
        /// <summary>
        /// Enum to define the direction when using AddNextCell method
        /// </summary>
        public enum CellDirection
        {
            /// <summary>The next cell will be on the same row (A1,B1,C1...)</summary>
            ColumnToColumn,
            /// <summary>The next cell will be on the same column (A1,A2,A3...)</summary>
            RowToRow,
            /// <summary>The address of the next cell will be not changed when adding a cell (for manual definition of cell addresses)</summary>
            Disabled
        }

        /// <summary>
        /// Enum to define the possible protection types when protecting a worksheet
        /// </summary>
        public enum SheetProtectionValue
        {
            // sheet, // Is always on 1 if protected
            /// <summary>If selected, the user can edit objects if the worksheets is protected</summary>
            objects,
            /// <summary>If selected, the user can edit scenarios if the worksheets is protected</summary>
            scenarios,
            /// <summary>If selected, the user can format cells if the worksheets is protected</summary>
            formatCells,
            /// <summary>If selected, the user can format columns if the worksheets is protected</summary>
            formatColumns,
            /// <summary>If selected, the user can format rows if the worksheets is protected</summary>
            formatRows,
            /// <summary>If selected, the user can insert columns if the worksheets is protected</summary>
            insertColumns,
            /// <summary>If selected, the user can insert rows if the worksheets is protected</summary>
            insertRows,
            /// <summary>If selected, the user can insert hyper links if the worksheets is protected</summary>
            insertHyperlinks,
            /// <summary>If selected, the user can delete columns if the worksheets is protected</summary>
            deleteColumns,
            /// <summary>If selected, the user can delete rows if the worksheets is protected</summary>
            deleteRows,
            /// <summary>If selected, the user can select locked cells if the worksheets is protected</summary>
            selectLockedCells,
            /// <summary>If selected, the user can sort cells if the worksheets is protected</summary>
            sort,
            /// <summary>If selected, the user can use auto filters if the worksheets is protected</summary>
            autoFilter,
            /// <summary>If selected, the user can use pivot tables if the worksheets is protected</summary>
            pivotTables,
            /// <summary>If selected, the user can select unlocked cells if the worksheets is protected</summary>
            selectUnlockedCells
        }
        #endregion

        #region privateFields
        private Style activeStyle;
        private Range? autoFilterRange;
        private readonly Dictionary<string, Cell> cells;
        private readonly Dictionary<int, Column> columns;
        private string sheetName;
        private int currentRowNumber;
        private int currentColumnNumber;
        private float defaultRowHeight;
        private float defaultColumnWidth;
        private readonly Dictionary<int, float> rowHeights;
        private readonly Dictionary<int, bool> hiddenRows;
        private readonly Dictionary<string, Range> mergedCells;
        private readonly List<SheetProtectionValue> sheetProtectionValues;
        private bool useActiveStyle;
        private string sheetProtectionPassword;

        private Range? selectedCells;
        #endregion

        #region properties
        /// <summary>
        /// Gets the range of the auto-filter. Wrapped to Nullable to provide null as value. If null, no auto-filter is applied
        /// </summary>
        public Range? AutoFilterRange
        {
            get { return autoFilterRange; }
        }

        /// <summary>
        /// Gets the cells of the worksheet as dictionary with the cell address as key and the cell object as value
        /// </summary>
        public Dictionary<string, Cell> Cells
        {
            get { return cells; }
        }

        /// <summary>
        /// Gets all columns with non-standard properties, like auto filter applied or a special width as dictionary with the zero-based column index as key and the column object as value
        /// </summary>
        public Dictionary<int, Column> Columns
        {
            get { return columns; }
        }

        /// <summary>
        /// Gets or sets the direction when using AddNextCell method
        /// </summary>
        public CellDirection CurrentCellDirection { get; set; }

        /// <summary>
        /// Gets or sets the default column width
        /// </summary>
        /// <exception cref="RangeException">Throws a RangeException exception if the passed width is out of range (set)</exception>
        public float DefaultColumnWidth
        {
            get { return defaultColumnWidth; }
            set
            {
                if (value < MIN_COLUMN_WIDTH || value > MAX_COLUMN_WIDTH)
                {
                    throw new RangeException(RangeException.GENERAL, "The passed default column width is out of range (" + MIN_COLUMN_WIDTH + " to " + MAX_COLUMN_WIDTH + ")");
                }
                defaultColumnWidth = value;
            }
        }

        /// <summary>
        /// Gets or sets the default Row height
        /// </summary>
        /// <exception cref="RangeException">Throws a RangeException exception if the passed height is out of range (set)</exception>
        public float DefaultRowHeight
        {
            get { return defaultRowHeight; }
            set
            {
                if (value < MIN_ROW_HEIGHT || value > MAX_ROW_HEIGHT)
                {
                    throw new RangeException(RangeException.GENERAL, "The passed default row height is out of range (" + MIN_ROW_HEIGHT + " to " + MAX_ROW_HEIGHT + ")");
                }
                defaultRowHeight = value;
            }
        }

        /// <summary>
        /// Gets the hidden rows as dictionary with the zero-based row number as key and a boolean as value. True indicates hidden, false visible.
        /// </summary>
        /// <remarks>Entries with the value false are not affecting the worksheet. These entries can be removed</remarks>
        public Dictionary<int, bool> HiddenRows
        {
            get { return hiddenRows; }
        }

        /// <summary>
        /// Gets the merged cells (only references) as dictionary with the cell address as key and the range object as value
        /// </summary>
        public Dictionary<string, Range> MergedCells
        {
            get { return mergedCells; }
        }

        /// <summary>
        /// Gets defined row heights as dictionary with the zero-based row number as key and the height (float from 0 to 409.5) as value
        /// </summary>
        public Dictionary<int, float> RowHeights
        {
            get { return rowHeights; }
        }

        /// <summary>
        /// Gets the cell range of selected cells of this worksheet. Null if no cells are selected
        /// </summary>
        public Range? SelectedCells
        {
            get { return selectedCells; }
        }

        /// <summary>
        /// Gets or sets the internal ID of the sheet
        /// </summary>
        public int SheetID { get; set; }

        /// <summary>
        /// Gets or sets the name of the worksheet
        /// </summary>
        public string SheetName
        {
            get { return sheetName; }
            set { SetSheetname(value); }
        }

        /// <summary>
        /// Gets the password used for sheet protection
        /// </summary>
        /// <see cref="SetSheetProtectionPassword"/>
        public string SheetProtectionPassword
        {
            get { return sheetProtectionPassword; }
        }

        /// <summary>
        /// Gets the list of SheetProtectionValues. These values define the allowed actions if the worksheet is protected
        /// </summary>
        public List<SheetProtectionValue> SheetProtectionValues
        {
            get { return sheetProtectionValues; }
        }

        /// <summary>
        /// Gets or sets whether the worksheet is protected. If true, protection is enabled
        /// </summary>
        public bool UseSheetProtection { get; set; }

        /// <summary>
        /// Gets or sets the Reference to the parent Workbook
        /// </summary>
        public Workbook WorkbookReference { get; set; }
        #endregion


        #region constructors
        /// <summary>
        /// Default Constructor
        /// </summary>
        public Worksheet()
        {
            CurrentCellDirection = CellDirection.ColumnToColumn;
            cells = new Dictionary<string, Cell>();
            currentRowNumber = 0;
            currentColumnNumber = 0;
            defaultColumnWidth = DEFAULT_COLUMN_WIDTH;
            defaultRowHeight = DEFAULT_ROW_HEIGHT;
            rowHeights = new Dictionary<int, float>();
            mergedCells = new Dictionary<string, Range>();
            sheetProtectionValues = new List<SheetProtectionValue>();
            hiddenRows = new Dictionary<int, bool>();
            columns = new Dictionary<int, Column>();
            activeStyle = null;
            WorkbookReference = null;
        }

        /// <summary>
        /// Constructor with name and sheet ID
        /// </summary>
        /// <param name="name">Name of the worksheet</param>
        /// <param name="id">ID of the worksheet (for internal use)</param>
        /// <param name="reference">Reference to the parent Workbook</param>
        public Worksheet(string name, int id, Workbook reference)
            : this()
        {
            SetSheetname(name);
            SheetID = id;
            WorkbookReference = reference;
        }

        #endregion



        #region methods_AddNextCell

        /// <summary>
        /// Adds an object to the next cell position. If the type of the value does not match with one of the supported data types, it will be casted to a String. 
        /// A prepared object of the type Cell will not be casted but adjusted
        /// </summary>
        /// <remarks>Recognized are the following data types: Cell (prepared object), string, int, double, float, long, DateTime, TimeSpan, bool. 
        /// All other types will be casted into a string using the default ToString() method</remarks>
        /// <param name="value">Unspecified value to insert</param>
        /// <exception cref="RangeException">Throws a RangeException if the next cell is out of range (on row or column)</exception>
        public void AddNextCell(object value)
        {
            AddNextCell(CastValue(value, currentColumnNumber, currentRowNumber), true, null);
        }


        /// <summary>
        /// Adds an object to the next cell position. If the type of the value does not match with one of the supported data types, it will be casted to a String. 
        /// A prepared object of the type Cell will not be casted but adjusted
        /// </summary>
        /// <remarks>Recognized are the following data types: Cell (prepared object), string, int, double, float, long, DateTime, TimeSpan, bool. 
        /// All other types will be casted into a string using the default ToString() method</remarks>
        /// <param name="value">Unspecified value to insert</param>
        /// <param name="style">Style object to apply on this cell</param>
        /// <exception cref="RangeException">Throws a RangeException if the next cell is out of range (on row or column)</exception>
        /// <exception cref="StyleException">Throws a StyleException if the default style was malformed</exception>
        public void AddNextCell(object value, Style style)
        {
            AddNextCell(CastValue(value, currentColumnNumber, currentRowNumber), true, style);
        }


        /// <summary>
        /// Method to insert a generic cell to the next cell position
        /// </summary>
        /// <param name="cell">Cell object to insert</param>
        /// <param name="incremental">If true, the address value (row or column) will be incremented, otherwise not</param>
        /// <param name="style">If not null, the defined style will be applied to the cell, otherwise no style or the default style will be applied</param>
        /// <remarks>Recognized are the following data types: string, int, double, float, long, DateTime, TimeSpan, bool. 
        /// All other types will be casted into a string using the default ToString() method</remarks>
        /// <exception cref="StyleException">Throws a StyleException if the default style was malformed or if the active style cannot be referenced</exception>
        private void AddNextCell(Cell cell, bool incremental, Style style)
        {
            cell.WorksheetReference = this;
            if (activeStyle != null && useActiveStyle && style == null)
            {
                cell.SetStyle(activeStyle);
            }
            else if (style != null)
            {
                cell.SetStyle(style);
            }
            else if (cell.DataType == Cell.CellType.DATE)
            {
                cell.SetStyle(BasicStyles.DateFormat);
            }
            else
            {
                if (cell.DataType == Cell.CellType.TIME)
                {
                    cell.SetStyle(BasicStyles.TimeFormat);
                }
            }
            string address = cell.CellAddress;
            if (cells.ContainsKey(address))
            {
                cells[address] = cell;
            }
            else
            {
                cells.Add(address, cell);
            }
            if (incremental)
            {
                if (CurrentCellDirection == CellDirection.ColumnToColumn)
                {
                    currentColumnNumber++;
                }
                else if (CurrentCellDirection == CellDirection.RowToRow)
                {
                    currentRowNumber++;
                }
                else
                {
                    // disabled / no-op
                }
            }
            else
            {
                if (CurrentCellDirection == CellDirection.ColumnToColumn)
                {
                    currentColumnNumber = cell.ColumnNumber + 1;
                    currentRowNumber = cell.RowNumber;
                }
                else if (CurrentCellDirection == CellDirection.RowToRow)
                {
                    currentColumnNumber = cell.ColumnNumber;
                    currentRowNumber = cell.RowNumber + 1;
                }
                else
                {
                    // disabled / no-op
                }
            }
        }

        /// <summary>
        /// Method to cast a value or align an object of the type Cell to the context of the worksheet
        /// </summary>
        /// <param name="value">Unspecified value or object of the type Cell</param>
        /// <param name="column">Column index</param>
        /// <param name="row">Row index</param>
        /// <returns>Cell object</returns>
        private Cell CastValue(object value, int column, int row)
        {
            Cell c;
            if (value.GetType() == typeof(Cell))
            {
                c = (Cell)value;
                c.WorksheetReference = this;
                c.CellAddress2 = new Address(column, row);
            }
            else
            {
                c = new Cell(value, Cell.CellType.DEFAULT, column, row, this);
            }
            return c;
        }


        #endregion

        #region methods_AddCell

        /// <summary>
        /// Adds an object to the defined cell address. If the type of the value does not match with one of the supported data types, it will be casted to a String. 
        /// A prepared object of the type Cell will not be casted but adjusted
        /// </summary>
        /// <param name="value">Unspecified value to insert</param>
        /// <param name="columnAddress">Column number (zero based)</param>
        /// <param name="rowAddress">Row number (zero based)</param>
        /// <remarks>Recognized are the following data types: Cell (prepared object), string, int, double, float, long, DateTime, TimeSpan, bool. 
        /// All other types will be casted into a string using the default ToString() method</remarks>
        /// <exception cref="StyleException">Throws an UndefinedStyleException if the active style cannot be referenced while creating the cell</exception>
        /// <exception cref="RangeException">Throws an RangeException if the passed cell address is out of range</exception>
        public void AddCell(object value, int columnAddress, int rowAddress)
        {
            AddNextCell(CastValue(value, columnAddress, rowAddress), false, null);
        }

        /// <summary>
        /// Adds an object to the defined cell address. If the type of the value does not match with one of the supported data types, it will be casted to a String. 
        /// A prepared object of the type Cell will not be casted but adjusted
        /// </summary>
        /// <param name="value">Unspecified value to insert</param>
        /// <param name="columnAddress">Column number (zero based)</param>
        /// <param name="rowAddress">Row number (zero based)</param>
        /// <param name="style">Style to apply on the cell</param>
        /// <remarks>Recognized are the following data types: Cell (prepared object), string, int, double, float, long, DateTime, TimeSpan, bool. 
        /// All other types will be casted into a string using the default ToString() method</remarks>
        /// <exception cref="StyleException">Throws an UndefinedStyleException if the passed style is malformed</exception>
        /// <exception cref="RangeException">Throws an RangeException if the passed cell address is out of range</exception>
        public void AddCell(object value, int columnAddress, int rowAddress, Style style)
        {
            AddNextCell(CastValue(value, columnAddress, rowAddress), false, style);
        }


        /// <summary>
        /// Adds an object to the defined cell address. If the type of the value does not match with one of the supported data types, it will be casted to a String. 
        /// A prepared object of the type Cell will not be casted but adjusted
        /// </summary>
        /// <param name="value">Unspecified value to insert</param>
        /// <param name="address">Cell address in the format A1 - XFD1048576</param>
        /// <remarks>Recognized are the following data types: Cell (prepared object), string, int, double, float, long, DateTime, TimeSpan, bool. 
        /// All other types will be casted into a string using the default ToString() method</remarks>
        /// <exception cref="StyleException">Throws an UndefinedStyleException if the active style cannot be referenced while creating the cell</exception>
        /// <exception cref="RangeException">Throws an RangeException if the passed cell address is out of range</exception>
        /// <exception cref="Exceptions.FormatException">Throws a FormatException if the passed cell address is malformed</exception>
        public void AddCell(object value, string address)
        {
            int column;
            int row;
            Cell.ResolveCellCoordinate(address, out column, out row);
            AddCell(value, column, row);
        }

        /// <summary>
        /// Adds an object to the defined cell address. If the type of the value does not match with one of the supported data types, it will be casted to a String. 
        /// A prepared object of the type Cell will not be casted but adjusted
        /// </summary>
        /// <param name="value">Unspecified value to insert</param>
        /// <param name="address">Cell address in the format A1 - XFD1048576</param>
        /// <param name="style">Style to apply on the cell</param>
        /// <remarks>Recognized are the following data types: Cell (prepared object), string, int, double, float, long, DateTime, TimeSpan, 
        /// bool. All other types will be casted into a string using the default ToString() method</remarks>
        /// <exception cref="StyleException">Throws an UndefinedStyleException if the passed style is malformed</exception>
        /// <exception cref="RangeException">Throws an RangeException if the passed cell address is out of range</exception>
        /// <exception cref="Exceptions.FormatException">Throws a FormatException if the passed cell address is malformed</exception>
        public void AddCell(object value, string address, Style style)
        {
            int column;
            int row;
            Cell.ResolveCellCoordinate(address, out column, out row);
            AddCell(value, column, row, style);
        }

        #endregion

        #region methods_AddCellFormula

        /// <summary>
        /// Adds a cell formula as string to the defined cell address
        /// </summary>
        /// <param name="formula">Formula to insert</param>
        /// <param name="address">Cell address in the format A1 - XFD1048576</param>
        /// <exception cref="StyleException">Throws an UndefinedStyleException if the active style cannot be referenced while creating the cell</exception>
        /// <exception cref="RangeException">Throws an RangeException if the passed cell address is out of range</exception>
        /// <exception cref="Exceptions.FormatException">Throws a FormatException if the passed cell address is malformed</exception>
        public void AddCellFormula(string formula, string address)
        {
            int column;
            int row;
            Cell.ResolveCellCoordinate(address, out column, out row);
            Cell c = new Cell(formula, Cell.CellType.FORMULA, column, row, this);
            AddNextCell(c, false, null);
        }

        /// <summary>
        /// Adds a cell formula as string to the defined cell address
        /// </summary>
        /// <param name="formula">Formula to insert</param>
        /// <param name="address">Cell address in the format A1 - XFD1048576</param>
        /// <param name="style">Style to apply on the cell</param>
        /// <exception cref="StyleException">Throws an UndefinedStyleException if the passed style was malformed</exception>
        /// <exception cref="RangeException">Throws an RangeException if the passed cell address is out of range</exception>
        /// <exception cref="Exceptions.FormatException">Throws a FormatException if the passed cell address is malformed</exception>
        public void AddCellFormula(string formula, string address, Style style)
        {
            int column;
            int row;
            Cell.ResolveCellCoordinate(address, out column, out row);
            Cell c = new Cell(formula, Cell.CellType.FORMULA, column, row, this);
            AddNextCell(c, false, style);
        }

        /// <summary>
        /// Adds a cell formula as string to the defined cell address
        /// </summary>
        /// <param name="formula">Formula to insert</param>
        /// <param name="columnAddress">Column number (zero based)</param>
        /// <param name="rowAddress">Row number (zero based)</param>
        /// <exception cref="StyleException">Throws an UndefinedStyleException if the active style cannot be referenced while creating the cell</exception>
        /// <exception cref="RangeException">Throws an RangeException if the passed cell address is out of range</exception>
        public void AddCellFormula(string formula, int columnAddress, int rowAddress)
        {
            Cell c = new Cell(formula, Cell.CellType.FORMULA, columnAddress, rowAddress, this);
            AddNextCell(c, false, null);
        }

        /// <summary>
        /// Adds a cell formula as string to the defined cell address
        /// </summary>
        /// <param name="formula">Formula to insert</param>
        /// <param name="columnAddress">Column number (zero based)</param>
        /// <param name="rowAddress">Row number (zero based)</param>
        /// <param name="style">Style to apply on the cell</param>
        /// <exception cref="StyleException">Throws an UndefinedStyleException if the active style cannot be referenced while creating the cell</exception>
        /// <exception cref="RangeException">Throws an RangeException if the passed cell address is out of range</exception>
        public void AddCellFormula(string formula, int columnAddress, int rowAddress, Style style)
        {
            Cell c = new Cell(formula, Cell.CellType.FORMULA, columnAddress, rowAddress, this);
            AddNextCell(c, false, style);
        }

        /// <summary>
        /// Adds a formula as string to the next cell position
        /// </summary>
        /// <param name="formula">Formula to insert</param>
        /// <exception cref="StyleException">Throws an UndefinedStyleException if the active style cannot be referenced while creating the cell</exception>
        /// <exception cref="RangeException">Trows a RangeException if the next cell is out of range (on row or column)</exception>
        public void AddNextCellFormula(string formula)
        {
            Cell c = new Cell(formula, Cell.CellType.FORMULA, currentColumnNumber, currentRowNumber, this);
            AddNextCell(c, true, null);
        }

        /// <summary>
        /// Adds a formula as string to the next cell position
        /// </summary>
        /// <param name="formula">Formula to insert</param>
        /// <param name="style">Style to apply on the cell</param>
        /// <exception cref="StyleException">Throws an UndefinedStyleException if the active style cannot be referenced while creating the cell</exception>
        /// <exception cref="RangeException">Trows a RangeException if the next cell is out of range (on row or column)</exception>
        public void AddNextCellFormula(string formula, Style style)
        {
            Cell c = new Cell(formula, Cell.CellType.FORMULA, currentColumnNumber, currentRowNumber, this);
            AddNextCell(c, true, style);
        }

        #endregion

        #region methods_AddCellRange

        /// <summary>
        /// Adds a list of object values to a defined cell range. If the type of the a particular value does not match with one of the supported data types, it will be casted to a String. 
        /// Prepared objects of the type Cell will not be casted but adjusted
        /// </summary>
        /// <param name="values">List of unspecified objects to insert</param>
        /// <param name="startAddress">Start address</param>
        /// <param name="endAddress">End address</param>
        /// <remarks>The data types in the passed list can be mixed. Recognized are the following data types: string, int, double, float, long, DateTime, TimeSpan, bool. 
        /// All other types will be casted into a string using the default ToString() method</remarks>
        /// <exception cref="RangeException">Throws an RangeException if the number of cells resolved from the range differs from the number of passed values</exception>
        /// <exception cref="StyleException">Throws an UndefinedStyleException if the active style cannot be referenced while creating the cells</exception>
        public void AddCellRange(IEnumerable<object> values, Address startAddress, Address endAddress)
        {
            AddCellRangeInternal(values as List<object>, startAddress, endAddress, null);
        }

        /// <summary>
        /// Adds a list of object values to a defined cell range. If the type of the a particular value does not match with one of the supported data types, it will be casted to a String. 
        /// Prepared objects of the type Cell will not be casted but adjusted
        /// </summary>
        /// <param name="values">List of unspecified objects to insert</param>
        /// <param name="startAddress">Start address</param>
        /// <param name="endAddress">End address</param>
        /// <param name="style">Style to apply on the all cells of the range</param>
        /// <remarks>The data types in the passed list can be mixed. Recognized are the following data types: Cell (prepared object), string, int, double, float, long, DateTime, TimeSpan, bool. 
        /// All other types will be casted into a string using the default ToString() method</remarks>
        /// <exception cref="RangeException">Throws an RangeException if the number of cells resolved from the range differs from the number of passed values</exception>
        /// <exception cref="StyleException">Throws an UndefinedStyleException if the passed style is malformed</exception>
        public void AddCellRange(IEnumerable<object> values, Address startAddress, Address endAddress, Style style)
        {
            AddCellRangeInternal(values as List<object>, startAddress, endAddress, style);
        }

        /// <summary>
        /// Adds a list of object values to a defined cell range. If the type of the a particular value does not match with one of the supported data types, it will be casted to a String. 
        /// Prepared objects of the type Cell will not be casted but adjusted
        /// </summary>
        /// <param name="values">List of unspecified objects to insert</param>
        /// <param name="cellRange">Cell range as string in the format like A1:D1 or X10:X22</param>
        /// <remarks>The data types in the passed list can be mixed. Recognized are the following data types: Cell (prepared object), string, int, double, float, long, DateTime, TimeSpan, bool. 
        /// All other types will be casted into a string using the default ToString() method</remarks>
        /// <exception cref="RangeException">Throws an RangeException if the number of cells resolved from the range differs from the number of passed values</exception>
        /// <exception cref="StyleException">Throws an UndefinedStyleException if the active style cannot be referenced while creating the cells</exception>
        /// <exception cref="Exceptions.FormatException">Throws a FormatException if the passed cell range is malformed</exception>
        public void AddCellRange(IEnumerable<object> values, string cellRange)
        {
            Range range = Cell.ResolveCellRange(cellRange);
            AddCellRangeInternal(values as List<object>, range.StartAddress, range.EndAddress, null);
        }

        /// <summary>
        /// Adds a list of object values to a defined cell range. If the type of the a particular value does not match with one of the supported data types, it will be casted to a String. 
        /// Prepared objects of the type Cell will not be casted but adjusted
        /// </summary>
        /// <param name="values">List of unspecified objects to insert</param>
        /// <param name="cellRange">Cell range as string in the format like A1:D1 or X10:X22</param>
        /// <param name="style">Style to apply on the all cells of the range</param>
        /// <remarks>The data types in the passed list can be mixed. Recognized are the following data types: Cell (prepared object), string, int, double, float, long, DateTime, TimeSpan, bool. 
        /// All other types will be casted into a string using the default ToString() method</remarks>
        /// <exception cref="RangeException">Throws an RangeException if the number of cells resolved from the range differs from the number of passed values</exception>
        /// <exception cref="StyleException">Throws an UndefinedStyleException if the passed style is malformed</exception>
        /// <exception cref="Exceptions.FormatException">Throws a FormatException if the passed cell range is malformed</exception>
        public void AddCellRange(IEnumerable<object> values, string cellRange, Style style)
        {
            Range range = Cell.ResolveCellRange(cellRange);
            AddCellRangeInternal(values as List<object>, range.StartAddress, range.EndAddress, style);
        }

        /// <summary>
        /// Internal function to add a generic list of value to the defined cell range
        /// </summary>
        /// <typeparam name="T">Data type of the generic value list</typeparam>
        /// <param name="values">List of values</param>
        /// <param name="startAddress">Start address</param>
        /// <param name="endAddress">End address</param>
        /// <param name="style">Style to apply on the all cells of the range</param>
        /// <remarks>The data types in the passed list can be mixed. Recognized are the following data types: Cell (prepared object), string, int, double, float, long, DateTime, TimeSpan, bool. 
        /// All other types will be casted into a string using the default ToString() method</remarks>
        /// <exception cref="RangeException">Throws an RangeException if the number of cells differs from the number of passed values</exception>
        /// <exception cref="StyleException">Throws an StyleException if the active style cannot be referenced while creating the cells</exception>
        private void AddCellRangeInternal<T>(List<T> values, Address startAddress, Address endAddress, Style style)
        {
            List<Address> addresses = Cell.GetCellRange(startAddress, endAddress) as List<Address>;
            if (values.Count != addresses.Count)
            {
                throw new RangeException(RangeException.GENERAL, "The number of passed values (" + values.Count + ") differs from the number of cells within the range (" + addresses.Count + ")");
            }
            List<Cell> list = Cell.ConvertArray(values) as List<Cell>;
            int len = values.Count;
            for (int i = 0; i < len; i++)
            {
                list[i].RowNumber = addresses[i].Row;
                list[i].ColumnNumber = addresses[i].Column;
                list[i].WorksheetReference = this;
                AddNextCell(list[i], false, style);
            }
        }
        #endregion

        #region methods_RemoveCell
        /// <summary>
        /// Removes a previous inserted cell at the defined address
        /// </summary>
        /// <param name="columnAddress">Column number (zero based)</param>
        /// <param name="rowAddress">Row number (zero based)</param>
        /// <returns>Returns true if the cell could be removed (existed), otherwise false (did not exist)</returns>
        /// <exception cref="RangeException">Throws an RangeException if the passed cell address is out of range</exception>
        public bool RemoveCell(int columnAddress, int rowAddress)
        {
            string address = Cell.ResolveCellAddress(columnAddress, rowAddress);
            return cells.Remove(address);
        }

        /// <summary>
        /// Removes a previous inserted cell at the defined address
        /// </summary>
        /// <param name="address">Cell address in the format A1 - XFD1048576</param>
        /// <returns>Returns true if the cell could be removed (existed), otherwise false (did not exist)</returns>
        /// <exception cref="RangeException">Throws an RangeException if the passed cell address is out of range</exception>
        /// <exception cref="Exceptions.FormatException">Throws a FormatException if the passed cell address is malformed</exception>
        public bool RemoveCell(string address)
        {
            int row;
            int column;
            Cell.ResolveCellCoordinate(address, out column, out row);
            return RemoveCell(column, row);
        }
        #endregion

        #region common_methods

        /// <summary>
        /// Method to add allowed actions if the worksheet is protected. If one or more values are added, UseSheetProtection will be set to true
        /// </summary>
        /// <param name="typeOfProtection">Allowed action on the worksheet or cells</param>
        public void AddAllowedActionOnSheetProtection(SheetProtectionValue typeOfProtection)
        {
            if (!sheetProtectionValues.Contains(typeOfProtection))
            {
                if (typeOfProtection == SheetProtectionValue.selectLockedCells && !sheetProtectionValues.Contains(SheetProtectionValue.selectUnlockedCells))
                {
                    sheetProtectionValues.Add(SheetProtectionValue.selectUnlockedCells);
                }
                sheetProtectionValues.Add(typeOfProtection);
                UseSheetProtection = true;
            }
        }

        /// <summary>
        /// Sets the defined column as hidden
        /// </summary>
        /// <param name="columnNumber">Column number to hide on the worksheet</param>
        /// <exception cref="RangeException">Throws a RangeException if the passed column number is out of range</exception>
        public void AddHiddenColumn(int columnNumber)
        {
            SetColumnHiddenState(columnNumber, true);
        }

        /// <summary>
        /// Sets the defined column as hidden
        /// </summary>
        /// <param name="columnAddress">Column address to hide on the worksheet</param>
        /// <exception cref="RangeException">Throws an RangeException if the passed column address is out of range</exception>
        public void AddHiddenColumn(string columnAddress)
        {
            int columnNumber = Cell.ResolveColumn(columnAddress);
            SetColumnHiddenState(columnNumber, true);
        }

        /// <summary>
        /// Sets the defined row as hidden
        /// </summary>
        /// <param name="rowNumber">Row number to hide on the worksheet</param>
        /// <exception cref="RangeException">Throws an RangeException if the passed row number is out of range</exception>
        public void AddHiddenRow(int rowNumber)
        {
            SetRowHiddenState(rowNumber, true);
        }

        /// <summary>
        /// Clears the active style of the worksheet. All later added calls will contain no style unless another active style is set
        /// </summary>
        public void ClearActiveStyle()
        {
            useActiveStyle = false;
        }

        /// <summary>
        /// Gets the cell of the specified address
        /// </summary>
        /// <param name="address">Address of the cell</param>
        /// <returns>Cell object</returns>
        /// <exception cref="WorksheetException">Trows a WorksheetException if the cell was not found on the cell table of this worksheet</exception>
        public Cell GetCell(Address address)
        {
            if (!cells.ContainsKey(address.GetAddress()))
            {
                throw new WorksheetException("CellNotFoundException", "The cell with the address " + address.GetAddress() + " does not exist in this worksheet");
            }
            return cells[address.GetAddress()];
        }

        /// <summary>
        /// Gets the cell of the specified column and row number (zero-based)
        /// </summary>
        /// <param name="columnNumber">Column number of the cell</param>
        /// <param name="rowNumber">Row number of the cell</param>
        /// <returns>Cell object</returns>
        /// <exception cref="WorksheetException">Trows a WorksheetException if the cell was not found on the cell table of this worksheet</exception>
        public Cell GetCell(int columnNumber, int rowNumber)
        {
            return GetCell(new Address(columnNumber, rowNumber));
        }

        /// <summary>
        /// Gets whether the specified address exists in the worksheet. Existing means that a value was stored at the address
        /// </summary>
        /// <param name="address">Address to check</param>
        /// <returns>
        ///   <c>true</c> if the cell exists, otherwise <c>false</c>.
        /// </returns>
        public bool HasCell(Address address)
        {
            return cells.ContainsKey(address.GetAddress());
        }

        /// <summary>
        /// Gets whether the specified address exists in the worksheet. Existing means that a value was stored at the address
        /// </summary>
        /// <param name="columnNumber">Column number of the cell to check (zero-based)</param>
        /// <param name="rowNumber">Row number of the cell to check (zero-based)</param>
        /// <returns>
        ///   <c>true</c> if the cell exists, otherwise <c>false</c>.
        /// </returns>
        public bool HasCell(int columnNumber, int rowNumber)
        {
            return HasCell(new Address(columnNumber, rowNumber));
        }

        /// <summary>
        /// Gets the last existing column number in the current worksheet (zero-based)
        /// </summary>
        /// <returns>Zero-based column number. In case of a empty worksheet, -1 will be returned</returns>
        public int GetLastColumnNumber()
        {
            return GetLastAddress(true);
        }

        /// <summary>
        /// Gets the last existing row number in the current worksheet (zero-based)
        /// </summary>
        /// <returns>Zero-based row number. In case of a empty worksheet, -1 will be returned</returns>
        public int GetLastRowNumber()
        {
            return GetLastAddress(false);
        }

        /// <summary>
        /// Gets the last existing row or column number of the current worksheet (zero-based)
        /// </summary>
        /// <param name="column">If true, the output will be the last column, otherwise the last row</param>
        /// <returns>Last row or column number (zero-based)</returns>
        private int GetLastAddress(bool column)
        {
            int max = -1;
            int number;
            foreach (KeyValuePair<string, Cell> cell in cells)
            {
                if (column)
                {
                    number = cell.Value.ColumnNumber;
                }
                else
                {
                    number = cell.Value.RowNumber;
                }
                if (number > max)
                {
                    max = number;
                }
            }
            return max;
        }

        /// <summary>
        /// Gets the current column number (zero based)
        /// </summary>
        /// <returns>Column number (zero-based)</returns>
        public int GetCurrentColumnNumber()
        {
            return currentColumnNumber;
        }

        /// <summary>
        /// Gets the current row number (zero based)
        /// </summary>
        /// <returns>Row number (zero-based)</returns>
        public int GetCurrentRowNumber()
        {
            return currentRowNumber;
        }


        /// <summary>
        /// Moves the current position to the next column
        /// </summary>
        public void GoToNextColumn()
        {
            currentColumnNumber++;
            currentRowNumber = 0;
        }

        /// <summary>
        /// Moves the current position to the next column with the number of cells to move
        /// </summary>
        /// <param name="numberOfColumns">Number of columns to move</param>
        public void GoToNextColumn(int numberOfColumns)
        {
            for (int i = 0; i < numberOfColumns; i++)
            {
                GoToNextColumn();
            }
        }

        /// <summary>
        /// Moves the current position to the next row (use for a new line)
        /// </summary>
        public void GoToNextRow()
        {
            currentRowNumber++;
            currentColumnNumber = 0;
        }

        /// <summary>
        /// Moves the current position to the next row with the number of cells to move (use for a new line)
        /// </summary>
        /// <param name="numberOfRows">Number of rows to move</param>
        public void GoToNextRow(int numberOfRows)
        {
            for (int i = 0; i < numberOfRows; i++)
            {
                GoToNextRow();
            }
        }

        /// <summary>
        /// Merges the defined cell range
        /// </summary>
        /// <param name="cellRange">Range to merge</param>
        /// <returns>Returns the validated range of the merged cells (e.g. 'A1:B12')</returns>
        /// <exception cref="RangeException">Throws an RangeException if the passed cell range is out of range</exception>
        public string MergeCells(Range cellRange)
        {
            return MergeCells(cellRange.StartAddress, cellRange.EndAddress);
        }

        /// <summary>
        /// Merges the defined cell range
        /// </summary>
        /// <param name="cellRange">Range to merge (e.g. 'A1:B12')</param>
        /// <returns>Returns the validated range of the merged cells (e.g. 'A1:B12')</returns>
        /// <exception cref="RangeException">Throws an RangeException if the passed cell range is out of range</exception>
        /// <exception cref="Exceptions.FormatException">Throws a FormatException if the passed cell range is malformed</exception>
        public string MergeCells(string cellRange)
        {
            Range range = Cell.ResolveCellRange(cellRange);
            return MergeCells(range.StartAddress, range.EndAddress);
        }

        /// <summary>
        /// Merges the defined cell range
        /// </summary>
        /// <param name="startAddress">Start address of the merged cell range</param>
        /// <param name="endAddress">End address of the merged cell range</param>
        /// <returns>Returns the validated range of the merged cells (e.g. 'A1:B12')</returns>
        /// <exception cref="RangeException">Throws an RangeException if one of the passed cell addresses is out of range</exception>
        public string MergeCells(Address startAddress, Address endAddress)
        {
            string key = startAddress + ":" + endAddress;
            Range value = new Range(startAddress, endAddress);
            if (!mergedCells.ContainsKey(key))
            {
                mergedCells.Add(key, value);
            }
            return key;
        }

        /// <summary>
        /// Method to recalculate the auto filter (columns) of this worksheet. This is an internal method. There is no need to use it. It must be public to require access from the LowLevel class
        /// </summary>
        public void RecalculateAutoFilter()
        {
            if (autoFilterRange == null)
            { return; }
            int start = autoFilterRange.Value.StartAddress.Column;
            int end = autoFilterRange.Value.EndAddress.Column;
            int endRow = 0;
            foreach (KeyValuePair<string, Cell> item in Cells)
            {
                if (item.Value.ColumnNumber < start || item.Value.ColumnNumber > end)
                { continue; }
                if (item.Value.RowNumber > endRow)
                { endRow = item.Value.RowNumber; }
            }
            Column c;
            for (int i = start; i <= end; i++)
            {
                if (!columns.ContainsKey(i))
                {
                    c = new Column(i);
                    c.HasAutoFilter = true;
                    columns.Add(i, c);
                }
                else
                {
                    columns[i].HasAutoFilter = true;
                }
            }
            Range temp = new Range();
            temp.StartAddress = new Address(start, 0);
            temp.EndAddress = new Address(end, endRow);
            autoFilterRange = temp;
        }

        /// <summary>
        /// Method to recalculate the collection of columns of this worksheet. This is an internal method. There is no need to use it. It must be public to require access from the LowLevel class
        /// </summary>
        public void RecalculateColumns()
        {
            List<int> columnsToDelete = new List<int>();
            foreach (KeyValuePair<int, Column> col in columns)
            {
                if (!col.Value.HasAutoFilter && !col.Value.IsHidden && Math.Abs(col.Value.Width - DEFAULT_COLUMN_WIDTH) <= FLOAT_TRESHOLD)
<<<<<<< HEAD
                {
                    columnsToDelete.Add(col.Key);
                }

                if (!col.Value.HasAutoFilter && !col.Value.IsHidden && Math.Abs(col.Value.Width - DEFAULT_COLUMN_WIDTH) <= FLOAT_TRESHOLD)
=======
>>>>>>> e877c68c
                {
                    columnsToDelete.Add(col.Key);
                }
            }
            foreach (int index in columnsToDelete)
            {
                columns.Remove(index);
            }
        }

        /// <summary>
        /// Removes auto filters from the worksheet
        /// </summary>
        public void RemoveAutoFilter()
        {
            autoFilterRange = null;
        }

        /// <summary>
        /// Sets a previously defined, hidden column as visible again
        /// </summary>
        /// <param name="columnNumber">Column number to make visible again</param>
        /// <exception cref="RangeException">Throws an RangeException if the passed column number is out of range</exception>
        public void RemoveHiddenColumn(int columnNumber)
        {
            SetColumnHiddenState(columnNumber, false);
        }

        /// <summary>
        /// Sets a previously defined, hidden column as visible again
        /// </summary>
        /// <param name="columnAddress">Column address to make visible again</param>
        /// <exception cref="RangeException">Throws an RangeException if the column address out of range</exception>
        public void RemoveHiddenColumn(string columnAddress)
        {
            int columnNumber = Cell.ResolveColumn(columnAddress);
            SetColumnHiddenState(columnNumber, false);
        }

        /// <summary>
        /// Sets a previously defined, hidden row as visible again
        /// </summary>
        /// <param name="rowNumber">Row number to hide on the worksheet</param>
        /// <exception cref="RangeException">Throws an RangeException if the passed row number is out of range</exception>
        public void RemoveHiddenRow(int rowNumber)
        {
            SetRowHiddenState(rowNumber, false);
        }

        /// <summary>
        /// Removes the defined merged cell range
        /// </summary>
        /// <param name="range">Cell range to remove the merging</param>
        /// <exception cref="RangeException">Throws a UnkownRangeException if the passed cell range was not merged earlier</exception>
        public void RemoveMergedCells(string range)
        {
<<<<<<< HEAD
            range = Utils.ToUpper(range);
=======
            range = range.ToUpper();
>>>>>>> e877c68c
            if (!mergedCells.ContainsKey(range))
            {
                throw new RangeException("UnknownRangeException", "The cell range " + range + " was not found in the list of merged cell ranges");
            }

            List<Address> addresses = Cell.GetCellRange(range) as List<Address>;
            Cell cell;
            foreach (Address address in addresses)
            {
                if (cells.ContainsKey(address.ToString()))
                {
                    cell = cells[address.ToString()];
                    cell.DataType = Cell.CellType.DEFAULT; // resets the type
                    if (cell.Value == null)
                    {
                        cell.Value = string.Empty;
                    }
                }
            }
            mergedCells.Remove(range);
        }

        /// <summary>
        /// Removes the cell selection of this worksheet
        /// </summary>
        public void RemoveSelectedCells()
        {
            selectedCells = null;
        }

        /// <summary>
        /// Sets the active style of the worksheet. This style will be assigned to all later added cells
        /// </summary>
        /// <param name="style">Style to set as active style</param>
        public void SetActiveStyle(Style style)
        {
            useActiveStyle = true;
            activeStyle = style;
        }

        /// <summary>
        /// Sets the column auto filter within the defined column range
        /// </summary>
        /// <param name="startColumn">Column number with the first appearance of an auto filter drop down</param>
        /// <param name="endColumn">Column number with the last appearance of an auto filter drop down</param>
        /// <exception cref="RangeException">Throws an RangeException if the start or end address out of range</exception>
        public void SetAutoFilter(int startColumn, int endColumn)
        {
            string start = Cell.ResolveCellAddress(startColumn, 0);
            string end = Cell.ResolveCellAddress(endColumn, 0);
            if (endColumn < startColumn)
            {
                SetAutoFilter(end + ":" + start);
            }
            else
            {
                SetAutoFilter(start + ":" + end);
            }
        }

        /// <summary>
        /// Sets the column auto filter within the defined column range
        /// </summary>
        /// <param name="range">Range to apply auto filter on. The range could be 'A1:C10' for instance. The end row will be recalculated automatically when saving the file</param>
        /// <exception cref="RangeException">Throws an RangeException if the passed range out of range</exception>
        /// <exception cref="Exceptions.FormatException">Throws an FormatException if the passed range is malformed</exception>
        public void SetAutoFilter(string range)
        {
            autoFilterRange = Cell.ResolveCellRange(range);
            RecalculateAutoFilter();
            RecalculateColumns();
        }

        /// <summary>
        /// Sets the defined column as hidden or visible
        /// </summary>
        /// <param name="columnNumber">Column number to hide on the worksheet</param>
        /// <param name="state">If true, the column will be hidden, otherwise be visible</param>
        /// <exception cref="RangeException">Throws an RangeException if the column number out of range</exception>
        private void SetColumnHiddenState(int columnNumber, bool state)
        {
            if (columnNumber > MAX_COLUMN_NUMBER || columnNumber < MIN_COLUMN_NUMBER)
            {
                throw new RangeException(RangeException.GENERAL, "The column number (" + columnNumber + ") is out of range. Range is from " + 
                    MIN_COLUMN_NUMBER + " to " + MAX_COLUMN_NUMBER + " (" + (MAX_COLUMN_NUMBER + 1) + " columns).");
            }
            if (columns.ContainsKey(columnNumber) && state)
            {
                columns[columnNumber].IsHidden = true;
            }
            else if (state)
            {
                Column c = new Column(columnNumber);
                c.IsHidden = true;
                columns.Add(columnNumber, c);
            }
            else
            {
                // no-op
            }
        }

        /// <summary>
        /// Sets the width of the passed column address
        /// </summary>
        /// <param name="columnAddress">Column address (A - XFD)</param>
        /// <param name="width">Width from 0 to 255.0</param>
        /// <exception cref="RangeException">Throws an RangeException:<br></br>a) If the passed column address is out of range<br></br>b) if the column width is out of range (0 - 255.0)</exception>
        public void SetColumnWidth(string columnAddress, float width)
        {
            int columnNumber = Cell.ResolveColumn(columnAddress);
            SetColumnWidth(columnNumber, width);
        }

        /// <summary>
        /// Sets the width of the passed column number (zero-based)
        /// </summary>
        /// <param name="columnNumber">Column number (zero-based, from 0 to 16383)</param>
        /// <param name="width">Width from 0 to 255.0</param>
        /// <exception cref="RangeException">Throws an RangeException:<br></br>a) If the passed column number is out of range<br></br>b) if the column width is out of range (0 - 255.0)</exception>
        public void SetColumnWidth(int columnNumber, float width)
        {
            if (columnNumber > MAX_COLUMN_NUMBER || columnNumber < MIN_COLUMN_NUMBER)
            {
                throw new RangeException(RangeException.GENERAL, "The column number (" + columnNumber + ") is out of range. Range is from " + 
                    MIN_COLUMN_NUMBER + " to " + MAX_COLUMN_NUMBER + " (" + (MAX_COLUMN_NUMBER + 1) + " columns).");
            }
            if (width < MIN_COLUMN_WIDTH || width > MAX_COLUMN_WIDTH)
            {
                throw new RangeException(RangeException.GENERAL, "The column width (" + width + ") is out of range. Range is from " + MIN_COLUMN_WIDTH + " to " + MAX_COLUMN_WIDTH + " (chars).");
            }
            if (columns.ContainsKey(columnNumber))
            {
                columns[columnNumber].Width = width;
            }
            else
            {
                Column c = new Column(columnNumber);
                c.Width = width;
                columns.Add(columnNumber, c);
            }
        }

        /// <summary>
        /// Set the current cell address
        /// </summary>
        /// <param name="columnAddress">Column number (zero based)</param>
        /// <param name="rowAddress">Row number (zero based)</param>
        /// <exception cref="RangeException">Throws an RangeException if one of the passed cell addresses is out of range</exception>
        public void SetCurrentCellAddress(int columnAddress, int rowAddress)
        {
            SetCurrentColumnNumber(columnAddress);
            SetCurrentRowNumber(rowAddress);
        }

        /// <summary>
        /// Set the current cell address
        /// </summary>
        /// <param name="address">Cell address in the format A1 - XFD1048576</param>
        /// <exception cref="RangeException">Throws an RangeException if the passed cell address is out of range</exception>
        /// <exception cref="Exceptions.FormatException">Throws a FormatException if the passed cell address is malformed</exception>
        public void SetCurrentCellAddress(string address)
        {
            int row;
            int column;
            Cell.ResolveCellCoordinate(address, out column, out row);
            SetCurrentCellAddress(column, row);
        }

        /// <summary>
        /// Sets the current column number (zero based)
        /// </summary>
        /// <param name="columnNumber">Column number (zero based)</param>
        /// <exception cref="RangeException">Throws an RangeException if the number is out of the valid range. Range is from 0 to 16383 (16384 columns)</exception>
        public void SetCurrentColumnNumber(int columnNumber)
        {
            if (columnNumber > MAX_COLUMN_NUMBER || columnNumber < MIN_COLUMN_NUMBER)
            {
                throw new RangeException(RangeException.GENERAL, "The column number (" + columnNumber + ") is out of range. Range is from " + 
                    MIN_COLUMN_NUMBER + " to " + MAX_COLUMN_NUMBER + " (" + (MAX_COLUMN_NUMBER + 1) + " columns).");
            }
            currentColumnNumber = columnNumber;
        }

        /// <summary>
        /// Sets the current row number (zero based)
        /// </summary>
        /// <param name="rowNumber">Row number (zero based)</param>
        /// <exception cref="RangeException">Throws an RangeException if the number is out of the valid range. Range is from 0 to 1048575 (1048576 rows)</exception>
        public void SetCurrentRowNumber(int rowNumber)
        {
            if (rowNumber > MAX_ROW_NUMBER || rowNumber < 0)
            {
                throw new RangeException(RangeException.GENERAL, "The row number (" + rowNumber + ") is out of range. Range is from 0 to " + MAX_ROW_NUMBER + " (" + (MAX_ROW_NUMBER + 1) + " rows).");
            }
            currentRowNumber = rowNumber;
        }

        /// <summary>
        /// Sets the selected cells on this worksheet
        /// </summary>
        /// <param name="range">Cell range to select</param>
        public void SetSelectedCells(Range range)
        {
            selectedCells = range;
        }

        /// <summary>
        /// Sets the selected cells on this worksheet
        /// </summary>
        /// <param name="startAddress">Start address of the range</param>
        /// <param name="endAddress">End address of the range</param>
        public void SetSelectedCells(Address startAddress, Address endAddress)
        {
            selectedCells = new Range(startAddress, endAddress);
        }

        /// <summary>
        /// Sets the selected cells on this worksheet
        /// </summary>
        /// <param name="range">Cell range to select</param>
        public void SetSelectedCells(string range)
        {
            selectedCells = Cell.ResolveCellRange(range);
        }

        /// <summary>
        /// Sets or removes the password for worksheet protection. If set, UseSheetProtection will be also set to true
        /// </summary>
        /// <param name="password">Password (UTF-8) to protect the worksheet. If the password is null or empty, no password will be used</param>
        public void SetSheetProtectionPassword(string password)
        {
            if (string.IsNullOrEmpty(password))
            {
                sheetProtectionPassword = null;
            }
            else
            {
                sheetProtectionPassword = password;
                UseSheetProtection = true;
            }
        }

        /// <summary>
        /// Sets the height of the passed row number (zero-based)
        /// </summary>
        /// <param name="rowNumber">Row number (zero-based, 0 to 1048575)</param>
        /// <param name="height">Height from 0 to 409.5</param>
        /// <exception cref="RangeException">Throws an RangeException:<br></br>a) If the passed row number is out of range<br></br>b) if the row height is out of range (0 - 409.5)</exception>
        public void SetRowHeight(int rowNumber, float height)
        {
            if (rowNumber > MAX_ROW_NUMBER || rowNumber < MIN_ROW_NUMBER)
            {
                throw new RangeException(RangeException.GENERAL, "The row number (" + rowNumber + ") is out of range. Range is from " + 
                    MIN_ROW_NUMBER + " to " + MAX_ROW_NUMBER + " (" + (MAX_ROW_NUMBER + 1) + " rows).");
            }
            if (height < MIN_ROW_HEIGHT || height > MAX_ROW_HEIGHT)
            {
                throw new RangeException(RangeException.GENERAL, "The row height (" + height + ") is out of range. Range is from " + MIN_ROW_HEIGHT + " to " + MAX_ROW_HEIGHT + " (equals 546px).");
            }
            if (rowHeights.ContainsKey(rowNumber))
            {
                rowHeights[rowNumber] = height;
            }
            else
            {
                rowHeights.Add(rowNumber, height);
            }
        }

        /// <summary>
        /// Sets the defined row as hidden or visible
        /// </summary>
        /// <param name="rowNumber">Row number to make visible again</param>
        /// <param name="state">If true, the row will be hidden, otherwise visible</param>
        /// <exception cref="RangeException">Throws an RangeException if the passed row number was out of range</exception>
        private void SetRowHiddenState(int rowNumber, bool state)
        {
            if (rowNumber > MAX_ROW_NUMBER || rowNumber < MIN_ROW_NUMBER)
            {
                throw new RangeException(RangeException.GENERAL, "The row number (" + rowNumber + ") is out of range. Range is from " + 
                    MIN_ROW_NUMBER + " to " + MAX_ROW_NUMBER + " (" + (MAX_ROW_NUMBER + 1) + " rows).");
            }
            if (hiddenRows.ContainsKey(rowNumber))
            {
                if (state)
                {
                    hiddenRows.Add(rowNumber, true);
                }
                else
                {
                    hiddenRows.Remove(rowNumber);
                }
            }
            else if (state)
            {
                hiddenRows.Add(rowNumber, true);
            }
            else
            {
                // no-op
            }
        }

        /// <summary>
        /// Validates and sets the worksheet name
        /// </summary>
        /// <param name="name">Name to set</param>
        /// <exception cref="Exceptions.FormatException">Throws a FormatException if the sheet name is too long (max. 31) or contains illegal characters [  ]  * ? / \</exception>
        public void SetSheetname(string name)
        {
            if (string.IsNullOrEmpty(name))
            {
                throw new FormatException("The sheet name must be between 1 and 31 characters");
            }
            if (name.Length > 31)
            {
                throw new FormatException("The sheet name must be between 1 and 31 characters");
            }
            Regex rx = new Regex(@"[\[\]\*\?/\\]");
            Match mx = rx.Match(name);
            if (mx.Captures.Count > 0)
            {
                throw new FormatException(@"The sheet name must not contain the characters [  ]  * ? / \ ");
            }
            sheetName = name;
        }

        /// <summary>
        /// Sets the name of the sheet
        /// </summary>
        /// <param name="name">Name of the sheet</param>
        /// <param name="sanitize">If true, the filename will be sanitized automatically according to the specifications of Excel</param>
        /// <exception cref="WorksheetException">WorksheetException Thrown if no workbook is referenced. This information is necessary to determine whether the name already exists</exception>
        public void SetSheetName(string name, bool sanitize)
        {
            if (WorkbookReference == null)
            {
                throw new WorksheetException("MissingReferenceException", "The worksheet name cannot be sanitized because no workbook is referenced");
            }
            sheetName = ""; // Empty name (temporary) to prevent conflicts during sanitizing
            sheetName = SanitizeWorksheetName(name, WorkbookReference);
        }

        #region static_methods

        /// <summary>
        /// Sanitizes a worksheet name
        /// </summary>
        /// <param name="input">Name to sanitize</param>
        /// <param name="workbook">Workbook reference</param>
        /// <returns>Name of the sanitized worksheet</returns>
        public static string SanitizeWorksheetName(string input, Workbook workbook)
        {
            if (input == null)
            {
                input = "Sheet1";
            }
            int len = input.Length;
            if (len > 31)
            {
                len = 31;
            }
            else if (len == 0)
            {
                input = "Sheet1";
            }
            else
            {
                // no-op
            }
            StringBuilder sb = new StringBuilder(31);
            char c;
            for (int i = 0; i < len; i++)
            {
                c = input[i];
                if (c == '[' || c == ']' || c == '*' || c == '?' || c == '\\' || c == '/')
                { sb.Append('_'); }
                else
                { sb.Append(c); }
            }
            string name = sb.ToString();
            string originalName = name;
            int number = 1;
            while (true)
            {
<<<<<<< HEAD
                if (!WorksheetExists(name, workbook))
                { break; } // OK
=======
                if (!WorksheetExists(name, workbook)) { break; } // OK
>>>>>>> e877c68c
                if (originalName.Length + (number / 10) >= 31)
                {
                    name = originalName.Substring(0, 30 - number / 10) + number;
                }
                else
                {
                    name = originalName + number;
                }
                number++;
            }
            return name;
        }

        /// <summary>
        /// Checks whether a worksheet with the given name exists
        /// </summary>
        /// <param name="name">Name to check</param>
        /// <param name="workbook">Workbook reference</param>
        /// <returns>True if the name exits, otherwise false</returns>
        private static bool WorksheetExists(String name, Workbook workbook)
        {
            int len = workbook.Worksheets.Count;
            for (int i = 0; i < len; i++)
            {
                if (workbook.Worksheets[i].SheetName == name)
                {
                    return true;
                }
            }
            return false;
        }

        #endregion


        #endregion

    }
}
<|MERGE_RESOLUTION|>--- conflicted
+++ resolved
@@ -1,1562 +1,1561 @@
-﻿/*
- * NanoXLSX is a small .NET library to generate and read XLSX (Microsoft Excel 2007 or newer) files in an easy and native way
- * Copyright Raphael Stoeckli © 2020
- * This library is licensed under the MIT License.
- * You find a copy of the license in project folder or on: http://opensource.org/licenses/MIT
- */
-
-using System;
-using System.Collections.Generic;
-using System.Text;
-using System.Text.RegularExpressions;
-using NanoXLSX.Exceptions;
-using NanoXLSX.Styles;
-using FormatException = NanoXLSX.Exceptions.FormatException;
-
-namespace NanoXLSX
-{
-    /// <summary>
-    /// Class representing a worksheet of a workbook
-    /// </summary>
-    public class Worksheet
-    {
-        /// <summary>
-        /// Threshold, using when floats are compared
-        /// </summary>
-        private const float FLOAT_TRESHOLD = 0.0001f;
-        #region constants
-        /// <summary>
-        /// Threshold, using when floats are compared
-        /// </summary>
-        private const float FLOAT_TRESHOLD = 0.0001f;
-        /// <summary>
-        /// Default column width as constant
-        /// </summary>
-        public static readonly float DEFAULT_COLUMN_WIDTH = 10f;
-        /// <summary>
-        /// Default row height as constant
-        /// </summary>
-        public static readonly float DEFAULT_ROW_HEIGHT = 15f;
-        /// <summary>
-        /// Maximum column number (zero-based) as constant
-        /// </summary>
-        public static readonly int MAX_COLUMN_NUMBER = 16383;
-        /// <summary>
-        /// Minimum column number (zero-based) as constant
-        /// </summary>
-        public static readonly int MIN_COLUMN_NUMBER = 0;
-        /// <summary>
-        /// Minimum column width as constant
-        /// </summary>
-        public static readonly float MIN_COLUMN_WIDTH = 0f;
-        /// <summary>
-        /// Minimum row height as constant
-        /// </summary>
-        public static readonly float MIN_ROW_HEIGHT = 0f;
-        /// <summary>
-        /// Maximum column width as constant
-        /// </summary>
-        public static readonly float MAX_COLUMN_WIDTH = 255f;
-        /// <summary>
-        /// Maximum row number (zero-based) as constant
-        /// </summary>
-        public static readonly int MAX_ROW_NUMBER = 1048575;
-        /// <summary>
-        /// Minimum row number (zero-based) as constant
-        /// </summary>
-        public static readonly int MIN_ROW_NUMBER = 0;
-        /// <summary>
-        /// Maximum row height as constant
-        /// </summary>
-        public static readonly float MAX_ROW_HEIGHT = 409.5f;
-        #endregion
-
-        #region enums
-        /// <summary>
-        /// Enum to define the direction when using AddNextCell method
-        /// </summary>
-        public enum CellDirection
-        {
-            /// <summary>The next cell will be on the same row (A1,B1,C1...)</summary>
-            ColumnToColumn,
-            /// <summary>The next cell will be on the same column (A1,A2,A3...)</summary>
-            RowToRow,
-            /// <summary>The address of the next cell will be not changed when adding a cell (for manual definition of cell addresses)</summary>
-            Disabled
-        }
-
-        /// <summary>
-        /// Enum to define the possible protection types when protecting a worksheet
-        /// </summary>
-        public enum SheetProtectionValue
-        {
-            // sheet, // Is always on 1 if protected
-            /// <summary>If selected, the user can edit objects if the worksheets is protected</summary>
-            objects,
-            /// <summary>If selected, the user can edit scenarios if the worksheets is protected</summary>
-            scenarios,
-            /// <summary>If selected, the user can format cells if the worksheets is protected</summary>
-            formatCells,
-            /// <summary>If selected, the user can format columns if the worksheets is protected</summary>
-            formatColumns,
-            /// <summary>If selected, the user can format rows if the worksheets is protected</summary>
-            formatRows,
-            /// <summary>If selected, the user can insert columns if the worksheets is protected</summary>
-            insertColumns,
-            /// <summary>If selected, the user can insert rows if the worksheets is protected</summary>
-            insertRows,
-            /// <summary>If selected, the user can insert hyper links if the worksheets is protected</summary>
-            insertHyperlinks,
-            /// <summary>If selected, the user can delete columns if the worksheets is protected</summary>
-            deleteColumns,
-            /// <summary>If selected, the user can delete rows if the worksheets is protected</summary>
-            deleteRows,
-            /// <summary>If selected, the user can select locked cells if the worksheets is protected</summary>
-            selectLockedCells,
-            /// <summary>If selected, the user can sort cells if the worksheets is protected</summary>
-            sort,
-            /// <summary>If selected, the user can use auto filters if the worksheets is protected</summary>
-            autoFilter,
-            /// <summary>If selected, the user can use pivot tables if the worksheets is protected</summary>
-            pivotTables,
-            /// <summary>If selected, the user can select unlocked cells if the worksheets is protected</summary>
-            selectUnlockedCells
-        }
-        #endregion
-
-        #region privateFields
-        private Style activeStyle;
-        private Range? autoFilterRange;
-        private readonly Dictionary<string, Cell> cells;
-        private readonly Dictionary<int, Column> columns;
-        private string sheetName;
-        private int currentRowNumber;
-        private int currentColumnNumber;
-        private float defaultRowHeight;
-        private float defaultColumnWidth;
-        private readonly Dictionary<int, float> rowHeights;
-        private readonly Dictionary<int, bool> hiddenRows;
-        private readonly Dictionary<string, Range> mergedCells;
-        private readonly List<SheetProtectionValue> sheetProtectionValues;
-        private bool useActiveStyle;
-        private string sheetProtectionPassword;
-
-        private Range? selectedCells;
-        #endregion
-
-        #region properties
-        /// <summary>
-        /// Gets the range of the auto-filter. Wrapped to Nullable to provide null as value. If null, no auto-filter is applied
-        /// </summary>
-        public Range? AutoFilterRange
-        {
-            get { return autoFilterRange; }
-        }
-
-        /// <summary>
-        /// Gets the cells of the worksheet as dictionary with the cell address as key and the cell object as value
-        /// </summary>
-        public Dictionary<string, Cell> Cells
-        {
-            get { return cells; }
-        }
-
-        /// <summary>
-        /// Gets all columns with non-standard properties, like auto filter applied or a special width as dictionary with the zero-based column index as key and the column object as value
-        /// </summary>
-        public Dictionary<int, Column> Columns
-        {
-            get { return columns; }
-        }
-
-        /// <summary>
-        /// Gets or sets the direction when using AddNextCell method
-        /// </summary>
-        public CellDirection CurrentCellDirection { get; set; }
-
-        /// <summary>
-        /// Gets or sets the default column width
-        /// </summary>
-        /// <exception cref="RangeException">Throws a RangeException exception if the passed width is out of range (set)</exception>
-        public float DefaultColumnWidth
-        {
-            get { return defaultColumnWidth; }
-            set
-            {
-                if (value < MIN_COLUMN_WIDTH || value > MAX_COLUMN_WIDTH)
-                {
-                    throw new RangeException(RangeException.GENERAL, "The passed default column width is out of range (" + MIN_COLUMN_WIDTH + " to " + MAX_COLUMN_WIDTH + ")");
-                }
-                defaultColumnWidth = value;
-            }
-        }
-
-        /// <summary>
-        /// Gets or sets the default Row height
-        /// </summary>
-        /// <exception cref="RangeException">Throws a RangeException exception if the passed height is out of range (set)</exception>
-        public float DefaultRowHeight
-        {
-            get { return defaultRowHeight; }
-            set
-            {
-                if (value < MIN_ROW_HEIGHT || value > MAX_ROW_HEIGHT)
-                {
-                    throw new RangeException(RangeException.GENERAL, "The passed default row height is out of range (" + MIN_ROW_HEIGHT + " to " + MAX_ROW_HEIGHT + ")");
-                }
-                defaultRowHeight = value;
-            }
-        }
-
-        /// <summary>
-        /// Gets the hidden rows as dictionary with the zero-based row number as key and a boolean as value. True indicates hidden, false visible.
-        /// </summary>
-        /// <remarks>Entries with the value false are not affecting the worksheet. These entries can be removed</remarks>
-        public Dictionary<int, bool> HiddenRows
-        {
-            get { return hiddenRows; }
-        }
-
-        /// <summary>
-        /// Gets the merged cells (only references) as dictionary with the cell address as key and the range object as value
-        /// </summary>
-        public Dictionary<string, Range> MergedCells
-        {
-            get { return mergedCells; }
-        }
-
-        /// <summary>
-        /// Gets defined row heights as dictionary with the zero-based row number as key and the height (float from 0 to 409.5) as value
-        /// </summary>
-        public Dictionary<int, float> RowHeights
-        {
-            get { return rowHeights; }
-        }
-
-        /// <summary>
-        /// Gets the cell range of selected cells of this worksheet. Null if no cells are selected
-        /// </summary>
-        public Range? SelectedCells
-        {
-            get { return selectedCells; }
-        }
-
-        /// <summary>
-        /// Gets or sets the internal ID of the sheet
-        /// </summary>
-        public int SheetID { get; set; }
-
-        /// <summary>
-        /// Gets or sets the name of the worksheet
-        /// </summary>
-        public string SheetName
-        {
-            get { return sheetName; }
-            set { SetSheetname(value); }
-        }
-
-        /// <summary>
-        /// Gets the password used for sheet protection
-        /// </summary>
-        /// <see cref="SetSheetProtectionPassword"/>
-        public string SheetProtectionPassword
-        {
-            get { return sheetProtectionPassword; }
-        }
-
-        /// <summary>
-        /// Gets the list of SheetProtectionValues. These values define the allowed actions if the worksheet is protected
-        /// </summary>
-        public List<SheetProtectionValue> SheetProtectionValues
-        {
-            get { return sheetProtectionValues; }
-        }
-
-        /// <summary>
-        /// Gets or sets whether the worksheet is protected. If true, protection is enabled
-        /// </summary>
-        public bool UseSheetProtection { get; set; }
-
-        /// <summary>
-        /// Gets or sets the Reference to the parent Workbook
-        /// </summary>
-        public Workbook WorkbookReference { get; set; }
-        #endregion
-
-
-        #region constructors
-        /// <summary>
-        /// Default Constructor
-        /// </summary>
-        public Worksheet()
-        {
-            CurrentCellDirection = CellDirection.ColumnToColumn;
-            cells = new Dictionary<string, Cell>();
-            currentRowNumber = 0;
-            currentColumnNumber = 0;
-            defaultColumnWidth = DEFAULT_COLUMN_WIDTH;
-            defaultRowHeight = DEFAULT_ROW_HEIGHT;
-            rowHeights = new Dictionary<int, float>();
-            mergedCells = new Dictionary<string, Range>();
-            sheetProtectionValues = new List<SheetProtectionValue>();
-            hiddenRows = new Dictionary<int, bool>();
-            columns = new Dictionary<int, Column>();
-            activeStyle = null;
-            WorkbookReference = null;
-        }
-
-        /// <summary>
-        /// Constructor with name and sheet ID
-        /// </summary>
-        /// <param name="name">Name of the worksheet</param>
-        /// <param name="id">ID of the worksheet (for internal use)</param>
-        /// <param name="reference">Reference to the parent Workbook</param>
-        public Worksheet(string name, int id, Workbook reference)
-            : this()
-        {
-            SetSheetname(name);
-            SheetID = id;
-            WorkbookReference = reference;
-        }
-
-        #endregion
-
-
-
-        #region methods_AddNextCell
-
-        /// <summary>
-        /// Adds an object to the next cell position. If the type of the value does not match with one of the supported data types, it will be casted to a String. 
-        /// A prepared object of the type Cell will not be casted but adjusted
-        /// </summary>
-        /// <remarks>Recognized are the following data types: Cell (prepared object), string, int, double, float, long, DateTime, TimeSpan, bool. 
-        /// All other types will be casted into a string using the default ToString() method</remarks>
-        /// <param name="value">Unspecified value to insert</param>
-        /// <exception cref="RangeException">Throws a RangeException if the next cell is out of range (on row or column)</exception>
-        public void AddNextCell(object value)
-        {
-            AddNextCell(CastValue(value, currentColumnNumber, currentRowNumber), true, null);
-        }
-
-
-        /// <summary>
-        /// Adds an object to the next cell position. If the type of the value does not match with one of the supported data types, it will be casted to a String. 
-        /// A prepared object of the type Cell will not be casted but adjusted
-        /// </summary>
-        /// <remarks>Recognized are the following data types: Cell (prepared object), string, int, double, float, long, DateTime, TimeSpan, bool. 
-        /// All other types will be casted into a string using the default ToString() method</remarks>
-        /// <param name="value">Unspecified value to insert</param>
-        /// <param name="style">Style object to apply on this cell</param>
-        /// <exception cref="RangeException">Throws a RangeException if the next cell is out of range (on row or column)</exception>
-        /// <exception cref="StyleException">Throws a StyleException if the default style was malformed</exception>
-        public void AddNextCell(object value, Style style)
-        {
-            AddNextCell(CastValue(value, currentColumnNumber, currentRowNumber), true, style);
-        }
-
-
-        /// <summary>
-        /// Method to insert a generic cell to the next cell position
-        /// </summary>
-        /// <param name="cell">Cell object to insert</param>
-        /// <param name="incremental">If true, the address value (row or column) will be incremented, otherwise not</param>
-        /// <param name="style">If not null, the defined style will be applied to the cell, otherwise no style or the default style will be applied</param>
-        /// <remarks>Recognized are the following data types: string, int, double, float, long, DateTime, TimeSpan, bool. 
-        /// All other types will be casted into a string using the default ToString() method</remarks>
-        /// <exception cref="StyleException">Throws a StyleException if the default style was malformed or if the active style cannot be referenced</exception>
-        private void AddNextCell(Cell cell, bool incremental, Style style)
-        {
-            cell.WorksheetReference = this;
-            if (activeStyle != null && useActiveStyle && style == null)
-            {
-                cell.SetStyle(activeStyle);
-            }
-            else if (style != null)
-            {
-                cell.SetStyle(style);
-            }
-            else if (cell.DataType == Cell.CellType.DATE)
-            {
-                cell.SetStyle(BasicStyles.DateFormat);
-            }
-            else
-            {
-                if (cell.DataType == Cell.CellType.TIME)
-                {
-                    cell.SetStyle(BasicStyles.TimeFormat);
-                }
-            }
-            string address = cell.CellAddress;
-            if (cells.ContainsKey(address))
-            {
-                cells[address] = cell;
-            }
-            else
-            {
-                cells.Add(address, cell);
-            }
-            if (incremental)
-            {
-                if (CurrentCellDirection == CellDirection.ColumnToColumn)
-                {
-                    currentColumnNumber++;
-                }
-                else if (CurrentCellDirection == CellDirection.RowToRow)
-                {
-                    currentRowNumber++;
-                }
-                else
-                {
-                    // disabled / no-op
-                }
-            }
-            else
-            {
-                if (CurrentCellDirection == CellDirection.ColumnToColumn)
-                {
-                    currentColumnNumber = cell.ColumnNumber + 1;
-                    currentRowNumber = cell.RowNumber;
-                }
-                else if (CurrentCellDirection == CellDirection.RowToRow)
-                {
-                    currentColumnNumber = cell.ColumnNumber;
-                    currentRowNumber = cell.RowNumber + 1;
-                }
-                else
-                {
-                    // disabled / no-op
-                }
-            }
-        }
-
-        /// <summary>
-        /// Method to cast a value or align an object of the type Cell to the context of the worksheet
-        /// </summary>
-        /// <param name="value">Unspecified value or object of the type Cell</param>
-        /// <param name="column">Column index</param>
-        /// <param name="row">Row index</param>
-        /// <returns>Cell object</returns>
-        private Cell CastValue(object value, int column, int row)
-        {
-            Cell c;
-            if (value.GetType() == typeof(Cell))
-            {
-                c = (Cell)value;
-                c.WorksheetReference = this;
-                c.CellAddress2 = new Address(column, row);
-            }
-            else
-            {
-                c = new Cell(value, Cell.CellType.DEFAULT, column, row, this);
-            }
-            return c;
-        }
-
-
-        #endregion
-
-        #region methods_AddCell
-
-        /// <summary>
-        /// Adds an object to the defined cell address. If the type of the value does not match with one of the supported data types, it will be casted to a String. 
-        /// A prepared object of the type Cell will not be casted but adjusted
-        /// </summary>
-        /// <param name="value">Unspecified value to insert</param>
-        /// <param name="columnAddress">Column number (zero based)</param>
-        /// <param name="rowAddress">Row number (zero based)</param>
-        /// <remarks>Recognized are the following data types: Cell (prepared object), string, int, double, float, long, DateTime, TimeSpan, bool. 
-        /// All other types will be casted into a string using the default ToString() method</remarks>
-        /// <exception cref="StyleException">Throws an UndefinedStyleException if the active style cannot be referenced while creating the cell</exception>
-        /// <exception cref="RangeException">Throws an RangeException if the passed cell address is out of range</exception>
-        public void AddCell(object value, int columnAddress, int rowAddress)
-        {
-            AddNextCell(CastValue(value, columnAddress, rowAddress), false, null);
-        }
-
-        /// <summary>
-        /// Adds an object to the defined cell address. If the type of the value does not match with one of the supported data types, it will be casted to a String. 
-        /// A prepared object of the type Cell will not be casted but adjusted
-        /// </summary>
-        /// <param name="value">Unspecified value to insert</param>
-        /// <param name="columnAddress">Column number (zero based)</param>
-        /// <param name="rowAddress">Row number (zero based)</param>
-        /// <param name="style">Style to apply on the cell</param>
-        /// <remarks>Recognized are the following data types: Cell (prepared object), string, int, double, float, long, DateTime, TimeSpan, bool. 
-        /// All other types will be casted into a string using the default ToString() method</remarks>
-        /// <exception cref="StyleException">Throws an UndefinedStyleException if the passed style is malformed</exception>
-        /// <exception cref="RangeException">Throws an RangeException if the passed cell address is out of range</exception>
-        public void AddCell(object value, int columnAddress, int rowAddress, Style style)
-        {
-            AddNextCell(CastValue(value, columnAddress, rowAddress), false, style);
-        }
-
-
-        /// <summary>
-        /// Adds an object to the defined cell address. If the type of the value does not match with one of the supported data types, it will be casted to a String. 
-        /// A prepared object of the type Cell will not be casted but adjusted
-        /// </summary>
-        /// <param name="value">Unspecified value to insert</param>
-        /// <param name="address">Cell address in the format A1 - XFD1048576</param>
-        /// <remarks>Recognized are the following data types: Cell (prepared object), string, int, double, float, long, DateTime, TimeSpan, bool. 
-        /// All other types will be casted into a string using the default ToString() method</remarks>
-        /// <exception cref="StyleException">Throws an UndefinedStyleException if the active style cannot be referenced while creating the cell</exception>
-        /// <exception cref="RangeException">Throws an RangeException if the passed cell address is out of range</exception>
-        /// <exception cref="Exceptions.FormatException">Throws a FormatException if the passed cell address is malformed</exception>
-        public void AddCell(object value, string address)
-        {
-            int column;
-            int row;
-            Cell.ResolveCellCoordinate(address, out column, out row);
-            AddCell(value, column, row);
-        }
-
-        /// <summary>
-        /// Adds an object to the defined cell address. If the type of the value does not match with one of the supported data types, it will be casted to a String. 
-        /// A prepared object of the type Cell will not be casted but adjusted
-        /// </summary>
-        /// <param name="value">Unspecified value to insert</param>
-        /// <param name="address">Cell address in the format A1 - XFD1048576</param>
-        /// <param name="style">Style to apply on the cell</param>
-        /// <remarks>Recognized are the following data types: Cell (prepared object), string, int, double, float, long, DateTime, TimeSpan, 
-        /// bool. All other types will be casted into a string using the default ToString() method</remarks>
-        /// <exception cref="StyleException">Throws an UndefinedStyleException if the passed style is malformed</exception>
-        /// <exception cref="RangeException">Throws an RangeException if the passed cell address is out of range</exception>
-        /// <exception cref="Exceptions.FormatException">Throws a FormatException if the passed cell address is malformed</exception>
-        public void AddCell(object value, string address, Style style)
-        {
-            int column;
-            int row;
-            Cell.ResolveCellCoordinate(address, out column, out row);
-            AddCell(value, column, row, style);
-        }
-
-        #endregion
-
-        #region methods_AddCellFormula
-
-        /// <summary>
-        /// Adds a cell formula as string to the defined cell address
-        /// </summary>
-        /// <param name="formula">Formula to insert</param>
-        /// <param name="address">Cell address in the format A1 - XFD1048576</param>
-        /// <exception cref="StyleException">Throws an UndefinedStyleException if the active style cannot be referenced while creating the cell</exception>
-        /// <exception cref="RangeException">Throws an RangeException if the passed cell address is out of range</exception>
-        /// <exception cref="Exceptions.FormatException">Throws a FormatException if the passed cell address is malformed</exception>
-        public void AddCellFormula(string formula, string address)
-        {
-            int column;
-            int row;
-            Cell.ResolveCellCoordinate(address, out column, out row);
-            Cell c = new Cell(formula, Cell.CellType.FORMULA, column, row, this);
-            AddNextCell(c, false, null);
-        }
-
-        /// <summary>
-        /// Adds a cell formula as string to the defined cell address
-        /// </summary>
-        /// <param name="formula">Formula to insert</param>
-        /// <param name="address">Cell address in the format A1 - XFD1048576</param>
-        /// <param name="style">Style to apply on the cell</param>
-        /// <exception cref="StyleException">Throws an UndefinedStyleException if the passed style was malformed</exception>
-        /// <exception cref="RangeException">Throws an RangeException if the passed cell address is out of range</exception>
-        /// <exception cref="Exceptions.FormatException">Throws a FormatException if the passed cell address is malformed</exception>
-        public void AddCellFormula(string formula, string address, Style style)
-        {
-            int column;
-            int row;
-            Cell.ResolveCellCoordinate(address, out column, out row);
-            Cell c = new Cell(formula, Cell.CellType.FORMULA, column, row, this);
-            AddNextCell(c, false, style);
-        }
-
-        /// <summary>
-        /// Adds a cell formula as string to the defined cell address
-        /// </summary>
-        /// <param name="formula">Formula to insert</param>
-        /// <param name="columnAddress">Column number (zero based)</param>
-        /// <param name="rowAddress">Row number (zero based)</param>
-        /// <exception cref="StyleException">Throws an UndefinedStyleException if the active style cannot be referenced while creating the cell</exception>
-        /// <exception cref="RangeException">Throws an RangeException if the passed cell address is out of range</exception>
-        public void AddCellFormula(string formula, int columnAddress, int rowAddress)
-        {
-            Cell c = new Cell(formula, Cell.CellType.FORMULA, columnAddress, rowAddress, this);
-            AddNextCell(c, false, null);
-        }
-
-        /// <summary>
-        /// Adds a cell formula as string to the defined cell address
-        /// </summary>
-        /// <param name="formula">Formula to insert</param>
-        /// <param name="columnAddress">Column number (zero based)</param>
-        /// <param name="rowAddress">Row number (zero based)</param>
-        /// <param name="style">Style to apply on the cell</param>
-        /// <exception cref="StyleException">Throws an UndefinedStyleException if the active style cannot be referenced while creating the cell</exception>
-        /// <exception cref="RangeException">Throws an RangeException if the passed cell address is out of range</exception>
-        public void AddCellFormula(string formula, int columnAddress, int rowAddress, Style style)
-        {
-            Cell c = new Cell(formula, Cell.CellType.FORMULA, columnAddress, rowAddress, this);
-            AddNextCell(c, false, style);
-        }
-
-        /// <summary>
-        /// Adds a formula as string to the next cell position
-        /// </summary>
-        /// <param name="formula">Formula to insert</param>
-        /// <exception cref="StyleException">Throws an UndefinedStyleException if the active style cannot be referenced while creating the cell</exception>
-        /// <exception cref="RangeException">Trows a RangeException if the next cell is out of range (on row or column)</exception>
-        public void AddNextCellFormula(string formula)
-        {
-            Cell c = new Cell(formula, Cell.CellType.FORMULA, currentColumnNumber, currentRowNumber, this);
-            AddNextCell(c, true, null);
-        }
-
-        /// <summary>
-        /// Adds a formula as string to the next cell position
-        /// </summary>
-        /// <param name="formula">Formula to insert</param>
-        /// <param name="style">Style to apply on the cell</param>
-        /// <exception cref="StyleException">Throws an UndefinedStyleException if the active style cannot be referenced while creating the cell</exception>
-        /// <exception cref="RangeException">Trows a RangeException if the next cell is out of range (on row or column)</exception>
-        public void AddNextCellFormula(string formula, Style style)
-        {
-            Cell c = new Cell(formula, Cell.CellType.FORMULA, currentColumnNumber, currentRowNumber, this);
-            AddNextCell(c, true, style);
-        }
-
-        #endregion
-
-        #region methods_AddCellRange
-
-        /// <summary>
-        /// Adds a list of object values to a defined cell range. If the type of the a particular value does not match with one of the supported data types, it will be casted to a String. 
-        /// Prepared objects of the type Cell will not be casted but adjusted
-        /// </summary>
-        /// <param name="values">List of unspecified objects to insert</param>
-        /// <param name="startAddress">Start address</param>
-        /// <param name="endAddress">End address</param>
-        /// <remarks>The data types in the passed list can be mixed. Recognized are the following data types: string, int, double, float, long, DateTime, TimeSpan, bool. 
-        /// All other types will be casted into a string using the default ToString() method</remarks>
-        /// <exception cref="RangeException">Throws an RangeException if the number of cells resolved from the range differs from the number of passed values</exception>
-        /// <exception cref="StyleException">Throws an UndefinedStyleException if the active style cannot be referenced while creating the cells</exception>
-        public void AddCellRange(IEnumerable<object> values, Address startAddress, Address endAddress)
-        {
-            AddCellRangeInternal(values as List<object>, startAddress, endAddress, null);
-        }
-
-        /// <summary>
-        /// Adds a list of object values to a defined cell range. If the type of the a particular value does not match with one of the supported data types, it will be casted to a String. 
-        /// Prepared objects of the type Cell will not be casted but adjusted
-        /// </summary>
-        /// <param name="values">List of unspecified objects to insert</param>
-        /// <param name="startAddress">Start address</param>
-        /// <param name="endAddress">End address</param>
-        /// <param name="style">Style to apply on the all cells of the range</param>
-        /// <remarks>The data types in the passed list can be mixed. Recognized are the following data types: Cell (prepared object), string, int, double, float, long, DateTime, TimeSpan, bool. 
-        /// All other types will be casted into a string using the default ToString() method</remarks>
-        /// <exception cref="RangeException">Throws an RangeException if the number of cells resolved from the range differs from the number of passed values</exception>
-        /// <exception cref="StyleException">Throws an UndefinedStyleException if the passed style is malformed</exception>
-        public void AddCellRange(IEnumerable<object> values, Address startAddress, Address endAddress, Style style)
-        {
-            AddCellRangeInternal(values as List<object>, startAddress, endAddress, style);
-        }
-
-        /// <summary>
-        /// Adds a list of object values to a defined cell range. If the type of the a particular value does not match with one of the supported data types, it will be casted to a String. 
-        /// Prepared objects of the type Cell will not be casted but adjusted
-        /// </summary>
-        /// <param name="values">List of unspecified objects to insert</param>
-        /// <param name="cellRange">Cell range as string in the format like A1:D1 or X10:X22</param>
-        /// <remarks>The data types in the passed list can be mixed. Recognized are the following data types: Cell (prepared object), string, int, double, float, long, DateTime, TimeSpan, bool. 
-        /// All other types will be casted into a string using the default ToString() method</remarks>
-        /// <exception cref="RangeException">Throws an RangeException if the number of cells resolved from the range differs from the number of passed values</exception>
-        /// <exception cref="StyleException">Throws an UndefinedStyleException if the active style cannot be referenced while creating the cells</exception>
-        /// <exception cref="Exceptions.FormatException">Throws a FormatException if the passed cell range is malformed</exception>
-        public void AddCellRange(IEnumerable<object> values, string cellRange)
-        {
-            Range range = Cell.ResolveCellRange(cellRange);
-            AddCellRangeInternal(values as List<object>, range.StartAddress, range.EndAddress, null);
-        }
-
-        /// <summary>
-        /// Adds a list of object values to a defined cell range. If the type of the a particular value does not match with one of the supported data types, it will be casted to a String. 
-        /// Prepared objects of the type Cell will not be casted but adjusted
-        /// </summary>
-        /// <param name="values">List of unspecified objects to insert</param>
-        /// <param name="cellRange">Cell range as string in the format like A1:D1 or X10:X22</param>
-        /// <param name="style">Style to apply on the all cells of the range</param>
-        /// <remarks>The data types in the passed list can be mixed. Recognized are the following data types: Cell (prepared object), string, int, double, float, long, DateTime, TimeSpan, bool. 
-        /// All other types will be casted into a string using the default ToString() method</remarks>
-        /// <exception cref="RangeException">Throws an RangeException if the number of cells resolved from the range differs from the number of passed values</exception>
-        /// <exception cref="StyleException">Throws an UndefinedStyleException if the passed style is malformed</exception>
-        /// <exception cref="Exceptions.FormatException">Throws a FormatException if the passed cell range is malformed</exception>
-        public void AddCellRange(IEnumerable<object> values, string cellRange, Style style)
-        {
-            Range range = Cell.ResolveCellRange(cellRange);
-            AddCellRangeInternal(values as List<object>, range.StartAddress, range.EndAddress, style);
-        }
-
-        /// <summary>
-        /// Internal function to add a generic list of value to the defined cell range
-        /// </summary>
-        /// <typeparam name="T">Data type of the generic value list</typeparam>
-        /// <param name="values">List of values</param>
-        /// <param name="startAddress">Start address</param>
-        /// <param name="endAddress">End address</param>
-        /// <param name="style">Style to apply on the all cells of the range</param>
-        /// <remarks>The data types in the passed list can be mixed. Recognized are the following data types: Cell (prepared object), string, int, double, float, long, DateTime, TimeSpan, bool. 
-        /// All other types will be casted into a string using the default ToString() method</remarks>
-        /// <exception cref="RangeException">Throws an RangeException if the number of cells differs from the number of passed values</exception>
-        /// <exception cref="StyleException">Throws an StyleException if the active style cannot be referenced while creating the cells</exception>
-        private void AddCellRangeInternal<T>(List<T> values, Address startAddress, Address endAddress, Style style)
-        {
-            List<Address> addresses = Cell.GetCellRange(startAddress, endAddress) as List<Address>;
-            if (values.Count != addresses.Count)
-            {
-                throw new RangeException(RangeException.GENERAL, "The number of passed values (" + values.Count + ") differs from the number of cells within the range (" + addresses.Count + ")");
-            }
-            List<Cell> list = Cell.ConvertArray(values) as List<Cell>;
-            int len = values.Count;
-            for (int i = 0; i < len; i++)
-            {
-                list[i].RowNumber = addresses[i].Row;
-                list[i].ColumnNumber = addresses[i].Column;
-                list[i].WorksheetReference = this;
-                AddNextCell(list[i], false, style);
-            }
-        }
-        #endregion
-
-        #region methods_RemoveCell
-        /// <summary>
-        /// Removes a previous inserted cell at the defined address
-        /// </summary>
-        /// <param name="columnAddress">Column number (zero based)</param>
-        /// <param name="rowAddress">Row number (zero based)</param>
-        /// <returns>Returns true if the cell could be removed (existed), otherwise false (did not exist)</returns>
-        /// <exception cref="RangeException">Throws an RangeException if the passed cell address is out of range</exception>
-        public bool RemoveCell(int columnAddress, int rowAddress)
-        {
-            string address = Cell.ResolveCellAddress(columnAddress, rowAddress);
-            return cells.Remove(address);
-        }
-
-        /// <summary>
-        /// Removes a previous inserted cell at the defined address
-        /// </summary>
-        /// <param name="address">Cell address in the format A1 - XFD1048576</param>
-        /// <returns>Returns true if the cell could be removed (existed), otherwise false (did not exist)</returns>
-        /// <exception cref="RangeException">Throws an RangeException if the passed cell address is out of range</exception>
-        /// <exception cref="Exceptions.FormatException">Throws a FormatException if the passed cell address is malformed</exception>
-        public bool RemoveCell(string address)
-        {
-            int row;
-            int column;
-            Cell.ResolveCellCoordinate(address, out column, out row);
-            return RemoveCell(column, row);
-        }
-        #endregion
-
-        #region common_methods
-
-        /// <summary>
-        /// Method to add allowed actions if the worksheet is protected. If one or more values are added, UseSheetProtection will be set to true
-        /// </summary>
-        /// <param name="typeOfProtection">Allowed action on the worksheet or cells</param>
-        public void AddAllowedActionOnSheetProtection(SheetProtectionValue typeOfProtection)
-        {
-            if (!sheetProtectionValues.Contains(typeOfProtection))
-            {
-                if (typeOfProtection == SheetProtectionValue.selectLockedCells && !sheetProtectionValues.Contains(SheetProtectionValue.selectUnlockedCells))
-                {
-                    sheetProtectionValues.Add(SheetProtectionValue.selectUnlockedCells);
-                }
-                sheetProtectionValues.Add(typeOfProtection);
-                UseSheetProtection = true;
-            }
-        }
-
-        /// <summary>
-        /// Sets the defined column as hidden
-        /// </summary>
-        /// <param name="columnNumber">Column number to hide on the worksheet</param>
-        /// <exception cref="RangeException">Throws a RangeException if the passed column number is out of range</exception>
-        public void AddHiddenColumn(int columnNumber)
-        {
-            SetColumnHiddenState(columnNumber, true);
-        }
-
-        /// <summary>
-        /// Sets the defined column as hidden
-        /// </summary>
-        /// <param name="columnAddress">Column address to hide on the worksheet</param>
-        /// <exception cref="RangeException">Throws an RangeException if the passed column address is out of range</exception>
-        public void AddHiddenColumn(string columnAddress)
-        {
-            int columnNumber = Cell.ResolveColumn(columnAddress);
-            SetColumnHiddenState(columnNumber, true);
-        }
-
-        /// <summary>
-        /// Sets the defined row as hidden
-        /// </summary>
-        /// <param name="rowNumber">Row number to hide on the worksheet</param>
-        /// <exception cref="RangeException">Throws an RangeException if the passed row number is out of range</exception>
-        public void AddHiddenRow(int rowNumber)
-        {
-            SetRowHiddenState(rowNumber, true);
-        }
-
-        /// <summary>
-        /// Clears the active style of the worksheet. All later added calls will contain no style unless another active style is set
-        /// </summary>
-        public void ClearActiveStyle()
-        {
-            useActiveStyle = false;
-        }
-
-        /// <summary>
-        /// Gets the cell of the specified address
-        /// </summary>
-        /// <param name="address">Address of the cell</param>
-        /// <returns>Cell object</returns>
-        /// <exception cref="WorksheetException">Trows a WorksheetException if the cell was not found on the cell table of this worksheet</exception>
-        public Cell GetCell(Address address)
-        {
-            if (!cells.ContainsKey(address.GetAddress()))
-            {
-                throw new WorksheetException("CellNotFoundException", "The cell with the address " + address.GetAddress() + " does not exist in this worksheet");
-            }
-            return cells[address.GetAddress()];
-        }
-
-        /// <summary>
-        /// Gets the cell of the specified column and row number (zero-based)
-        /// </summary>
-        /// <param name="columnNumber">Column number of the cell</param>
-        /// <param name="rowNumber">Row number of the cell</param>
-        /// <returns>Cell object</returns>
-        /// <exception cref="WorksheetException">Trows a WorksheetException if the cell was not found on the cell table of this worksheet</exception>
-        public Cell GetCell(int columnNumber, int rowNumber)
-        {
-            return GetCell(new Address(columnNumber, rowNumber));
-        }
-
-        /// <summary>
-        /// Gets whether the specified address exists in the worksheet. Existing means that a value was stored at the address
-        /// </summary>
-        /// <param name="address">Address to check</param>
-        /// <returns>
-        ///   <c>true</c> if the cell exists, otherwise <c>false</c>.
-        /// </returns>
-        public bool HasCell(Address address)
-        {
-            return cells.ContainsKey(address.GetAddress());
-        }
-
-        /// <summary>
-        /// Gets whether the specified address exists in the worksheet. Existing means that a value was stored at the address
-        /// </summary>
-        /// <param name="columnNumber">Column number of the cell to check (zero-based)</param>
-        /// <param name="rowNumber">Row number of the cell to check (zero-based)</param>
-        /// <returns>
-        ///   <c>true</c> if the cell exists, otherwise <c>false</c>.
-        /// </returns>
-        public bool HasCell(int columnNumber, int rowNumber)
-        {
-            return HasCell(new Address(columnNumber, rowNumber));
-        }
-
-        /// <summary>
-        /// Gets the last existing column number in the current worksheet (zero-based)
-        /// </summary>
-        /// <returns>Zero-based column number. In case of a empty worksheet, -1 will be returned</returns>
-        public int GetLastColumnNumber()
-        {
-            return GetLastAddress(true);
-        }
-
-        /// <summary>
-        /// Gets the last existing row number in the current worksheet (zero-based)
-        /// </summary>
-        /// <returns>Zero-based row number. In case of a empty worksheet, -1 will be returned</returns>
-        public int GetLastRowNumber()
-        {
-            return GetLastAddress(false);
-        }
-
-        /// <summary>
-        /// Gets the last existing row or column number of the current worksheet (zero-based)
-        /// </summary>
-        /// <param name="column">If true, the output will be the last column, otherwise the last row</param>
-        /// <returns>Last row or column number (zero-based)</returns>
-        private int GetLastAddress(bool column)
-        {
-            int max = -1;
-            int number;
-            foreach (KeyValuePair<string, Cell> cell in cells)
-            {
-                if (column)
-                {
-                    number = cell.Value.ColumnNumber;
-                }
-                else
-                {
-                    number = cell.Value.RowNumber;
-                }
-                if (number > max)
-                {
-                    max = number;
-                }
-            }
-            return max;
-        }
-
-        /// <summary>
-        /// Gets the current column number (zero based)
-        /// </summary>
-        /// <returns>Column number (zero-based)</returns>
-        public int GetCurrentColumnNumber()
-        {
-            return currentColumnNumber;
-        }
-
-        /// <summary>
-        /// Gets the current row number (zero based)
-        /// </summary>
-        /// <returns>Row number (zero-based)</returns>
-        public int GetCurrentRowNumber()
-        {
-            return currentRowNumber;
-        }
-
-
-        /// <summary>
-        /// Moves the current position to the next column
-        /// </summary>
-        public void GoToNextColumn()
-        {
-            currentColumnNumber++;
-            currentRowNumber = 0;
-        }
-
-        /// <summary>
-        /// Moves the current position to the next column with the number of cells to move
-        /// </summary>
-        /// <param name="numberOfColumns">Number of columns to move</param>
-        public void GoToNextColumn(int numberOfColumns)
-        {
-            for (int i = 0; i < numberOfColumns; i++)
-            {
-                GoToNextColumn();
-            }
-        }
-
-        /// <summary>
-        /// Moves the current position to the next row (use for a new line)
-        /// </summary>
-        public void GoToNextRow()
-        {
-            currentRowNumber++;
-            currentColumnNumber = 0;
-        }
-
-        /// <summary>
-        /// Moves the current position to the next row with the number of cells to move (use for a new line)
-        /// </summary>
-        /// <param name="numberOfRows">Number of rows to move</param>
-        public void GoToNextRow(int numberOfRows)
-        {
-            for (int i = 0; i < numberOfRows; i++)
-            {
-                GoToNextRow();
-            }
-        }
-
-        /// <summary>
-        /// Merges the defined cell range
-        /// </summary>
-        /// <param name="cellRange">Range to merge</param>
-        /// <returns>Returns the validated range of the merged cells (e.g. 'A1:B12')</returns>
-        /// <exception cref="RangeException">Throws an RangeException if the passed cell range is out of range</exception>
-        public string MergeCells(Range cellRange)
-        {
-            return MergeCells(cellRange.StartAddress, cellRange.EndAddress);
-        }
-
-        /// <summary>
-        /// Merges the defined cell range
-        /// </summary>
-        /// <param name="cellRange">Range to merge (e.g. 'A1:B12')</param>
-        /// <returns>Returns the validated range of the merged cells (e.g. 'A1:B12')</returns>
-        /// <exception cref="RangeException">Throws an RangeException if the passed cell range is out of range</exception>
-        /// <exception cref="Exceptions.FormatException">Throws a FormatException if the passed cell range is malformed</exception>
-        public string MergeCells(string cellRange)
-        {
-            Range range = Cell.ResolveCellRange(cellRange);
-            return MergeCells(range.StartAddress, range.EndAddress);
-        }
-
-        /// <summary>
-        /// Merges the defined cell range
-        /// </summary>
-        /// <param name="startAddress">Start address of the merged cell range</param>
-        /// <param name="endAddress">End address of the merged cell range</param>
-        /// <returns>Returns the validated range of the merged cells (e.g. 'A1:B12')</returns>
-        /// <exception cref="RangeException">Throws an RangeException if one of the passed cell addresses is out of range</exception>
-        public string MergeCells(Address startAddress, Address endAddress)
-        {
-            string key = startAddress + ":" + endAddress;
-            Range value = new Range(startAddress, endAddress);
-            if (!mergedCells.ContainsKey(key))
-            {
-                mergedCells.Add(key, value);
-            }
-            return key;
-        }
-
-        /// <summary>
-        /// Method to recalculate the auto filter (columns) of this worksheet. This is an internal method. There is no need to use it. It must be public to require access from the LowLevel class
-        /// </summary>
-        public void RecalculateAutoFilter()
-        {
-            if (autoFilterRange == null)
-            { return; }
-            int start = autoFilterRange.Value.StartAddress.Column;
-            int end = autoFilterRange.Value.EndAddress.Column;
-            int endRow = 0;
-            foreach (KeyValuePair<string, Cell> item in Cells)
-            {
-                if (item.Value.ColumnNumber < start || item.Value.ColumnNumber > end)
-                { continue; }
-                if (item.Value.RowNumber > endRow)
-                { endRow = item.Value.RowNumber; }
-            }
-            Column c;
-            for (int i = start; i <= end; i++)
-            {
-                if (!columns.ContainsKey(i))
-                {
-                    c = new Column(i);
-                    c.HasAutoFilter = true;
-                    columns.Add(i, c);
-                }
-                else
-                {
-                    columns[i].HasAutoFilter = true;
-                }
-            }
-            Range temp = new Range();
-            temp.StartAddress = new Address(start, 0);
-            temp.EndAddress = new Address(end, endRow);
-            autoFilterRange = temp;
-        }
-
-        /// <summary>
-        /// Method to recalculate the collection of columns of this worksheet. This is an internal method. There is no need to use it. It must be public to require access from the LowLevel class
-        /// </summary>
-        public void RecalculateColumns()
-        {
-            List<int> columnsToDelete = new List<int>();
-            foreach (KeyValuePair<int, Column> col in columns)
-            {
-                if (!col.Value.HasAutoFilter && !col.Value.IsHidden && Math.Abs(col.Value.Width - DEFAULT_COLUMN_WIDTH) <= FLOAT_TRESHOLD)
-<<<<<<< HEAD
-                {
-                    columnsToDelete.Add(col.Key);
-                }
-
-                if (!col.Value.HasAutoFilter && !col.Value.IsHidden && Math.Abs(col.Value.Width - DEFAULT_COLUMN_WIDTH) <= FLOAT_TRESHOLD)
-=======
->>>>>>> e877c68c
-                {
-                    columnsToDelete.Add(col.Key);
-                }
-            }
-            foreach (int index in columnsToDelete)
-            {
-                columns.Remove(index);
-            }
-        }
-
-        /// <summary>
-        /// Removes auto filters from the worksheet
-        /// </summary>
-        public void RemoveAutoFilter()
-        {
-            autoFilterRange = null;
-        }
-
-        /// <summary>
-        /// Sets a previously defined, hidden column as visible again
-        /// </summary>
-        /// <param name="columnNumber">Column number to make visible again</param>
-        /// <exception cref="RangeException">Throws an RangeException if the passed column number is out of range</exception>
-        public void RemoveHiddenColumn(int columnNumber)
-        {
-            SetColumnHiddenState(columnNumber, false);
-        }
-
-        /// <summary>
-        /// Sets a previously defined, hidden column as visible again
-        /// </summary>
-        /// <param name="columnAddress">Column address to make visible again</param>
-        /// <exception cref="RangeException">Throws an RangeException if the column address out of range</exception>
-        public void RemoveHiddenColumn(string columnAddress)
-        {
-            int columnNumber = Cell.ResolveColumn(columnAddress);
-            SetColumnHiddenState(columnNumber, false);
-        }
-
-        /// <summary>
-        /// Sets a previously defined, hidden row as visible again
-        /// </summary>
-        /// <param name="rowNumber">Row number to hide on the worksheet</param>
-        /// <exception cref="RangeException">Throws an RangeException if the passed row number is out of range</exception>
-        public void RemoveHiddenRow(int rowNumber)
-        {
-            SetRowHiddenState(rowNumber, false);
-        }
-
-        /// <summary>
-        /// Removes the defined merged cell range
-        /// </summary>
-        /// <param name="range">Cell range to remove the merging</param>
-        /// <exception cref="RangeException">Throws a UnkownRangeException if the passed cell range was not merged earlier</exception>
-        public void RemoveMergedCells(string range)
-        {
-<<<<<<< HEAD
-            range = Utils.ToUpper(range);
-=======
-            range = range.ToUpper();
->>>>>>> e877c68c
-            if (!mergedCells.ContainsKey(range))
-            {
-                throw new RangeException("UnknownRangeException", "The cell range " + range + " was not found in the list of merged cell ranges");
-            }
-
-            List<Address> addresses = Cell.GetCellRange(range) as List<Address>;
-            Cell cell;
-            foreach (Address address in addresses)
-            {
-                if (cells.ContainsKey(address.ToString()))
-                {
-                    cell = cells[address.ToString()];
-                    cell.DataType = Cell.CellType.DEFAULT; // resets the type
-                    if (cell.Value == null)
-                    {
-                        cell.Value = string.Empty;
-                    }
-                }
-            }
-            mergedCells.Remove(range);
-        }
-
-        /// <summary>
-        /// Removes the cell selection of this worksheet
-        /// </summary>
-        public void RemoveSelectedCells()
-        {
-            selectedCells = null;
-        }
-
-        /// <summary>
-        /// Sets the active style of the worksheet. This style will be assigned to all later added cells
-        /// </summary>
-        /// <param name="style">Style to set as active style</param>
-        public void SetActiveStyle(Style style)
-        {
-            useActiveStyle = true;
-            activeStyle = style;
-        }
-
-        /// <summary>
-        /// Sets the column auto filter within the defined column range
-        /// </summary>
-        /// <param name="startColumn">Column number with the first appearance of an auto filter drop down</param>
-        /// <param name="endColumn">Column number with the last appearance of an auto filter drop down</param>
-        /// <exception cref="RangeException">Throws an RangeException if the start or end address out of range</exception>
-        public void SetAutoFilter(int startColumn, int endColumn)
-        {
-            string start = Cell.ResolveCellAddress(startColumn, 0);
-            string end = Cell.ResolveCellAddress(endColumn, 0);
-            if (endColumn < startColumn)
-            {
-                SetAutoFilter(end + ":" + start);
-            }
-            else
-            {
-                SetAutoFilter(start + ":" + end);
-            }
-        }
-
-        /// <summary>
-        /// Sets the column auto filter within the defined column range
-        /// </summary>
-        /// <param name="range">Range to apply auto filter on. The range could be 'A1:C10' for instance. The end row will be recalculated automatically when saving the file</param>
-        /// <exception cref="RangeException">Throws an RangeException if the passed range out of range</exception>
-        /// <exception cref="Exceptions.FormatException">Throws an FormatException if the passed range is malformed</exception>
-        public void SetAutoFilter(string range)
-        {
-            autoFilterRange = Cell.ResolveCellRange(range);
-            RecalculateAutoFilter();
-            RecalculateColumns();
-        }
-
-        /// <summary>
-        /// Sets the defined column as hidden or visible
-        /// </summary>
-        /// <param name="columnNumber">Column number to hide on the worksheet</param>
-        /// <param name="state">If true, the column will be hidden, otherwise be visible</param>
-        /// <exception cref="RangeException">Throws an RangeException if the column number out of range</exception>
-        private void SetColumnHiddenState(int columnNumber, bool state)
-        {
-            if (columnNumber > MAX_COLUMN_NUMBER || columnNumber < MIN_COLUMN_NUMBER)
-            {
-                throw new RangeException(RangeException.GENERAL, "The column number (" + columnNumber + ") is out of range. Range is from " + 
-                    MIN_COLUMN_NUMBER + " to " + MAX_COLUMN_NUMBER + " (" + (MAX_COLUMN_NUMBER + 1) + " columns).");
-            }
-            if (columns.ContainsKey(columnNumber) && state)
-            {
-                columns[columnNumber].IsHidden = true;
-            }
-            else if (state)
-            {
-                Column c = new Column(columnNumber);
-                c.IsHidden = true;
-                columns.Add(columnNumber, c);
-            }
-            else
-            {
-                // no-op
-            }
-        }
-
-        /// <summary>
-        /// Sets the width of the passed column address
-        /// </summary>
-        /// <param name="columnAddress">Column address (A - XFD)</param>
-        /// <param name="width">Width from 0 to 255.0</param>
-        /// <exception cref="RangeException">Throws an RangeException:<br></br>a) If the passed column address is out of range<br></br>b) if the column width is out of range (0 - 255.0)</exception>
-        public void SetColumnWidth(string columnAddress, float width)
-        {
-            int columnNumber = Cell.ResolveColumn(columnAddress);
-            SetColumnWidth(columnNumber, width);
-        }
-
-        /// <summary>
-        /// Sets the width of the passed column number (zero-based)
-        /// </summary>
-        /// <param name="columnNumber">Column number (zero-based, from 0 to 16383)</param>
-        /// <param name="width">Width from 0 to 255.0</param>
-        /// <exception cref="RangeException">Throws an RangeException:<br></br>a) If the passed column number is out of range<br></br>b) if the column width is out of range (0 - 255.0)</exception>
-        public void SetColumnWidth(int columnNumber, float width)
-        {
-            if (columnNumber > MAX_COLUMN_NUMBER || columnNumber < MIN_COLUMN_NUMBER)
-            {
-                throw new RangeException(RangeException.GENERAL, "The column number (" + columnNumber + ") is out of range. Range is from " + 
-                    MIN_COLUMN_NUMBER + " to " + MAX_COLUMN_NUMBER + " (" + (MAX_COLUMN_NUMBER + 1) + " columns).");
-            }
-            if (width < MIN_COLUMN_WIDTH || width > MAX_COLUMN_WIDTH)
-            {
-                throw new RangeException(RangeException.GENERAL, "The column width (" + width + ") is out of range. Range is from " + MIN_COLUMN_WIDTH + " to " + MAX_COLUMN_WIDTH + " (chars).");
-            }
-            if (columns.ContainsKey(columnNumber))
-            {
-                columns[columnNumber].Width = width;
-            }
-            else
-            {
-                Column c = new Column(columnNumber);
-                c.Width = width;
-                columns.Add(columnNumber, c);
-            }
-        }
-
-        /// <summary>
-        /// Set the current cell address
-        /// </summary>
-        /// <param name="columnAddress">Column number (zero based)</param>
-        /// <param name="rowAddress">Row number (zero based)</param>
-        /// <exception cref="RangeException">Throws an RangeException if one of the passed cell addresses is out of range</exception>
-        public void SetCurrentCellAddress(int columnAddress, int rowAddress)
-        {
-            SetCurrentColumnNumber(columnAddress);
-            SetCurrentRowNumber(rowAddress);
-        }
-
-        /// <summary>
-        /// Set the current cell address
-        /// </summary>
-        /// <param name="address">Cell address in the format A1 - XFD1048576</param>
-        /// <exception cref="RangeException">Throws an RangeException if the passed cell address is out of range</exception>
-        /// <exception cref="Exceptions.FormatException">Throws a FormatException if the passed cell address is malformed</exception>
-        public void SetCurrentCellAddress(string address)
-        {
-            int row;
-            int column;
-            Cell.ResolveCellCoordinate(address, out column, out row);
-            SetCurrentCellAddress(column, row);
-        }
-
-        /// <summary>
-        /// Sets the current column number (zero based)
-        /// </summary>
-        /// <param name="columnNumber">Column number (zero based)</param>
-        /// <exception cref="RangeException">Throws an RangeException if the number is out of the valid range. Range is from 0 to 16383 (16384 columns)</exception>
-        public void SetCurrentColumnNumber(int columnNumber)
-        {
-            if (columnNumber > MAX_COLUMN_NUMBER || columnNumber < MIN_COLUMN_NUMBER)
-            {
-                throw new RangeException(RangeException.GENERAL, "The column number (" + columnNumber + ") is out of range. Range is from " + 
-                    MIN_COLUMN_NUMBER + " to " + MAX_COLUMN_NUMBER + " (" + (MAX_COLUMN_NUMBER + 1) + " columns).");
-            }
-            currentColumnNumber = columnNumber;
-        }
-
-        /// <summary>
-        /// Sets the current row number (zero based)
-        /// </summary>
-        /// <param name="rowNumber">Row number (zero based)</param>
-        /// <exception cref="RangeException">Throws an RangeException if the number is out of the valid range. Range is from 0 to 1048575 (1048576 rows)</exception>
-        public void SetCurrentRowNumber(int rowNumber)
-        {
-            if (rowNumber > MAX_ROW_NUMBER || rowNumber < 0)
-            {
-                throw new RangeException(RangeException.GENERAL, "The row number (" + rowNumber + ") is out of range. Range is from 0 to " + MAX_ROW_NUMBER + " (" + (MAX_ROW_NUMBER + 1) + " rows).");
-            }
-            currentRowNumber = rowNumber;
-        }
-
-        /// <summary>
-        /// Sets the selected cells on this worksheet
-        /// </summary>
-        /// <param name="range">Cell range to select</param>
-        public void SetSelectedCells(Range range)
-        {
-            selectedCells = range;
-        }
-
-        /// <summary>
-        /// Sets the selected cells on this worksheet
-        /// </summary>
-        /// <param name="startAddress">Start address of the range</param>
-        /// <param name="endAddress">End address of the range</param>
-        public void SetSelectedCells(Address startAddress, Address endAddress)
-        {
-            selectedCells = new Range(startAddress, endAddress);
-        }
-
-        /// <summary>
-        /// Sets the selected cells on this worksheet
-        /// </summary>
-        /// <param name="range">Cell range to select</param>
-        public void SetSelectedCells(string range)
-        {
-            selectedCells = Cell.ResolveCellRange(range);
-        }
-
-        /// <summary>
-        /// Sets or removes the password for worksheet protection. If set, UseSheetProtection will be also set to true
-        /// </summary>
-        /// <param name="password">Password (UTF-8) to protect the worksheet. If the password is null or empty, no password will be used</param>
-        public void SetSheetProtectionPassword(string password)
-        {
-            if (string.IsNullOrEmpty(password))
-            {
-                sheetProtectionPassword = null;
-            }
-            else
-            {
-                sheetProtectionPassword = password;
-                UseSheetProtection = true;
-            }
-        }
-
-        /// <summary>
-        /// Sets the height of the passed row number (zero-based)
-        /// </summary>
-        /// <param name="rowNumber">Row number (zero-based, 0 to 1048575)</param>
-        /// <param name="height">Height from 0 to 409.5</param>
-        /// <exception cref="RangeException">Throws an RangeException:<br></br>a) If the passed row number is out of range<br></br>b) if the row height is out of range (0 - 409.5)</exception>
-        public void SetRowHeight(int rowNumber, float height)
-        {
-            if (rowNumber > MAX_ROW_NUMBER || rowNumber < MIN_ROW_NUMBER)
-            {
-                throw new RangeException(RangeException.GENERAL, "The row number (" + rowNumber + ") is out of range. Range is from " + 
-                    MIN_ROW_NUMBER + " to " + MAX_ROW_NUMBER + " (" + (MAX_ROW_NUMBER + 1) + " rows).");
-            }
-            if (height < MIN_ROW_HEIGHT || height > MAX_ROW_HEIGHT)
-            {
-                throw new RangeException(RangeException.GENERAL, "The row height (" + height + ") is out of range. Range is from " + MIN_ROW_HEIGHT + " to " + MAX_ROW_HEIGHT + " (equals 546px).");
-            }
-            if (rowHeights.ContainsKey(rowNumber))
-            {
-                rowHeights[rowNumber] = height;
-            }
-            else
-            {
-                rowHeights.Add(rowNumber, height);
-            }
-        }
-
-        /// <summary>
-        /// Sets the defined row as hidden or visible
-        /// </summary>
-        /// <param name="rowNumber">Row number to make visible again</param>
-        /// <param name="state">If true, the row will be hidden, otherwise visible</param>
-        /// <exception cref="RangeException">Throws an RangeException if the passed row number was out of range</exception>
-        private void SetRowHiddenState(int rowNumber, bool state)
-        {
-            if (rowNumber > MAX_ROW_NUMBER || rowNumber < MIN_ROW_NUMBER)
-            {
-                throw new RangeException(RangeException.GENERAL, "The row number (" + rowNumber + ") is out of range. Range is from " + 
-                    MIN_ROW_NUMBER + " to " + MAX_ROW_NUMBER + " (" + (MAX_ROW_NUMBER + 1) + " rows).");
-            }
-            if (hiddenRows.ContainsKey(rowNumber))
-            {
-                if (state)
-                {
-                    hiddenRows.Add(rowNumber, true);
-                }
-                else
-                {
-                    hiddenRows.Remove(rowNumber);
-                }
-            }
-            else if (state)
-            {
-                hiddenRows.Add(rowNumber, true);
-            }
-            else
-            {
-                // no-op
-            }
-        }
-
-        /// <summary>
-        /// Validates and sets the worksheet name
-        /// </summary>
-        /// <param name="name">Name to set</param>
-        /// <exception cref="Exceptions.FormatException">Throws a FormatException if the sheet name is too long (max. 31) or contains illegal characters [  ]  * ? / \</exception>
-        public void SetSheetname(string name)
-        {
-            if (string.IsNullOrEmpty(name))
-            {
-                throw new FormatException("The sheet name must be between 1 and 31 characters");
-            }
-            if (name.Length > 31)
-            {
-                throw new FormatException("The sheet name must be between 1 and 31 characters");
-            }
-            Regex rx = new Regex(@"[\[\]\*\?/\\]");
-            Match mx = rx.Match(name);
-            if (mx.Captures.Count > 0)
-            {
-                throw new FormatException(@"The sheet name must not contain the characters [  ]  * ? / \ ");
-            }
-            sheetName = name;
-        }
-
-        /// <summary>
-        /// Sets the name of the sheet
-        /// </summary>
-        /// <param name="name">Name of the sheet</param>
-        /// <param name="sanitize">If true, the filename will be sanitized automatically according to the specifications of Excel</param>
-        /// <exception cref="WorksheetException">WorksheetException Thrown if no workbook is referenced. This information is necessary to determine whether the name already exists</exception>
-        public void SetSheetName(string name, bool sanitize)
-        {
-            if (WorkbookReference == null)
-            {
-                throw new WorksheetException("MissingReferenceException", "The worksheet name cannot be sanitized because no workbook is referenced");
-            }
-            sheetName = ""; // Empty name (temporary) to prevent conflicts during sanitizing
-            sheetName = SanitizeWorksheetName(name, WorkbookReference);
-        }
-
-        #region static_methods
-
-        /// <summary>
-        /// Sanitizes a worksheet name
-        /// </summary>
-        /// <param name="input">Name to sanitize</param>
-        /// <param name="workbook">Workbook reference</param>
-        /// <returns>Name of the sanitized worksheet</returns>
-        public static string SanitizeWorksheetName(string input, Workbook workbook)
-        {
-            if (input == null)
-            {
-                input = "Sheet1";
-            }
-            int len = input.Length;
-            if (len > 31)
-            {
-                len = 31;
-            }
-            else if (len == 0)
-            {
-                input = "Sheet1";
-            }
-            else
-            {
-                // no-op
-            }
-            StringBuilder sb = new StringBuilder(31);
-            char c;
-            for (int i = 0; i < len; i++)
-            {
-                c = input[i];
-                if (c == '[' || c == ']' || c == '*' || c == '?' || c == '\\' || c == '/')
-                { sb.Append('_'); }
-                else
-                { sb.Append(c); }
-            }
-            string name = sb.ToString();
-            string originalName = name;
-            int number = 1;
-            while (true)
-            {
-<<<<<<< HEAD
-                if (!WorksheetExists(name, workbook))
-                { break; } // OK
-=======
-                if (!WorksheetExists(name, workbook)) { break; } // OK
->>>>>>> e877c68c
-                if (originalName.Length + (number / 10) >= 31)
-                {
-                    name = originalName.Substring(0, 30 - number / 10) + number;
-                }
-                else
-                {
-                    name = originalName + number;
-                }
-                number++;
-            }
-            return name;
-        }
-
-        /// <summary>
-        /// Checks whether a worksheet with the given name exists
-        /// </summary>
-        /// <param name="name">Name to check</param>
-        /// <param name="workbook">Workbook reference</param>
-        /// <returns>True if the name exits, otherwise false</returns>
-        private static bool WorksheetExists(String name, Workbook workbook)
-        {
-            int len = workbook.Worksheets.Count;
-            for (int i = 0; i < len; i++)
-            {
-                if (workbook.Worksheets[i].SheetName == name)
-                {
-                    return true;
-                }
-            }
-            return false;
-        }
-
-        #endregion
-
-
-        #endregion
-
-    }
-}
+﻿/*
+ * NanoXLSX is a small .NET library to generate and read XLSX (Microsoft Excel 2007 or newer) files in an easy and native way
+ * Copyright Raphael Stoeckli © 2020
+ * This library is licensed under the MIT License.
+ * You find a copy of the license in project folder or on: http://opensource.org/licenses/MIT
+ */
+
+using System;
+using System.Collections.Generic;
+using System.Text;
+using System.Text.RegularExpressions;
+using NanoXLSX.Exceptions;
+using NanoXLSX.Styles;
+using FormatException = NanoXLSX.Exceptions.FormatException;
+
+namespace NanoXLSX
+{
+    /// <summary>
+    /// Class representing a worksheet of a workbook
+    /// </summary>
+    public class Worksheet
+    {
+        #region constants
+        /// <summary>
+        /// Threshold, using when floats are compared
+        /// </summary>
+        private const float FLOAT_TRESHOLD = 0.0001f;
+        /// <summary>
+        /// Maximum number of characters a worksheet name can have
+        /// </summary>
+        public static readonly int MAX_WORKSHEER_NAME_LENGTH = 31;
+        /// <summary>
+        /// Default column width as constant
+        /// </summary>
+        public static readonly float DEFAULT_COLUMN_WIDTH = 10f;
+        /// <summary>
+        /// Default row height as constant
+        /// </summary>
+        public static readonly float DEFAULT_ROW_HEIGHT = 15f;
+        /// <summary>
+        /// Maximum column number (zero-based) as constant
+        /// </summary>
+        public static readonly int MAX_COLUMN_NUMBER = 16383;
+        /// <summary>
+        /// Minimum column number (zero-based) as constant
+        /// </summary>
+        public static readonly int MIN_COLUMN_NUMBER = 0;
+        /// <summary>
+        /// Minimum column width as constant
+        /// </summary>
+        public static readonly float MIN_COLUMN_WIDTH = 0f;
+        /// <summary>
+        /// Minimum row height as constant
+        /// </summary>
+        public static readonly float MIN_ROW_HEIGHT = 0f;
+        /// <summary>
+        /// Maximum column width as constant
+        /// </summary>
+        public static readonly float MAX_COLUMN_WIDTH = 255f;
+        /// <summary>
+        /// Maximum row number (zero-based) as constant
+        /// </summary>
+        public static readonly int MAX_ROW_NUMBER = 1048575;
+        /// <summary>
+        /// Minimum row number (zero-based) as constant
+        /// </summary>
+        public static readonly int MIN_ROW_NUMBER = 0;
+        /// <summary>
+        /// Maximum row height as constant
+        /// </summary>
+        public static readonly float MAX_ROW_HEIGHT = 409.5f;
+        #endregion
+
+        #region enums
+        /// <summary>
+        /// Enum to define the direction when using AddNextCell method
+        /// </summary>
+        public enum CellDirection
+        {
+            /// <summary>The next cell will be on the same row (A1,B1,C1...)</summary>
+            ColumnToColumn,
+            /// <summary>The next cell will be on the same column (A1,A2,A3...)</summary>
+            RowToRow,
+            /// <summary>The address of the next cell will be not changed when adding a cell (for manual definition of cell addresses)</summary>
+            Disabled
+        }
+
+        /// <summary>
+        /// Enum to define the possible protection types when protecting a worksheet
+        /// </summary>
+        public enum SheetProtectionValue
+        {
+            // sheet, // Is always on 1 if protected
+            /// <summary>If selected, the user can edit objects if the worksheets is protected</summary>
+            objects,
+            /// <summary>If selected, the user can edit scenarios if the worksheets is protected</summary>
+            scenarios,
+            /// <summary>If selected, the user can format cells if the worksheets is protected</summary>
+            formatCells,
+            /// <summary>If selected, the user can format columns if the worksheets is protected</summary>
+            formatColumns,
+            /// <summary>If selected, the user can format rows if the worksheets is protected</summary>
+            formatRows,
+            /// <summary>If selected, the user can insert columns if the worksheets is protected</summary>
+            insertColumns,
+            /// <summary>If selected, the user can insert rows if the worksheets is protected</summary>
+            insertRows,
+            /// <summary>If selected, the user can insert hyper links if the worksheets is protected</summary>
+            insertHyperlinks,
+            /// <summary>If selected, the user can delete columns if the worksheets is protected</summary>
+            deleteColumns,
+            /// <summary>If selected, the user can delete rows if the worksheets is protected</summary>
+            deleteRows,
+            /// <summary>If selected, the user can select locked cells if the worksheets is protected</summary>
+            selectLockedCells,
+            /// <summary>If selected, the user can sort cells if the worksheets is protected</summary>
+            sort,
+            /// <summary>If selected, the user can use auto filters if the worksheets is protected</summary>
+            autoFilter,
+            /// <summary>If selected, the user can use pivot tables if the worksheets is protected</summary>
+            pivotTables,
+            /// <summary>If selected, the user can select unlocked cells if the worksheets is protected</summary>
+            selectUnlockedCells
+        }
+        #endregion
+
+        #region privateFields
+        private Style activeStyle;
+        private Range? autoFilterRange;
+        private readonly Dictionary<string, Cell> cells;
+        private readonly Dictionary<int, Column> columns;
+        private string sheetName;
+        private int currentRowNumber;
+        private int currentColumnNumber;
+        private float defaultRowHeight;
+        private float defaultColumnWidth;
+        private readonly Dictionary<int, float> rowHeights;
+        private readonly Dictionary<int, bool> hiddenRows;
+        private readonly Dictionary<string, Range> mergedCells;
+        private readonly List<SheetProtectionValue> sheetProtectionValues;
+        private bool useActiveStyle;
+        private string sheetProtectionPassword;
+
+        private Range? selectedCells;
+        #endregion
+
+        #region properties
+        /// <summary>
+        /// Gets the range of the auto-filter. Wrapped to Nullable to provide null as value. If null, no auto-filter is applied
+        /// </summary>
+        public Range? AutoFilterRange
+        {
+            get { return autoFilterRange; }
+        }
+
+        /// <summary>
+        /// Gets the cells of the worksheet as dictionary with the cell address as key and the cell object as value
+        /// </summary>
+        public Dictionary<string, Cell> Cells
+        {
+            get { return cells; }
+        }
+
+        /// <summary>
+        /// Gets all columns with non-standard properties, like auto filter applied or a special width as dictionary with the zero-based column index as key and the column object as value
+        /// </summary>
+        public Dictionary<int, Column> Columns
+        {
+            get { return columns; }
+        }
+
+        /// <summary>
+        /// Gets or sets the direction when using AddNextCell method
+        /// </summary>
+        public CellDirection CurrentCellDirection { get; set; }
+
+        /// <summary>
+        /// Gets or sets the default column width
+        /// </summary>
+        /// <exception cref="RangeException">Throws a RangeException exception if the passed width is out of range (set)</exception>
+        public float DefaultColumnWidth
+        {
+            get { return defaultColumnWidth; }
+            set
+            {
+                if (value < MIN_COLUMN_WIDTH || value > MAX_COLUMN_WIDTH)
+                {
+                    throw new RangeException(RangeException.GENERAL, "The passed default column width is out of range (" + MIN_COLUMN_WIDTH + " to " + MAX_COLUMN_WIDTH + ")");
+                }
+                defaultColumnWidth = value;
+            }
+        }
+
+        /// <summary>
+        /// Gets or sets the default Row height
+        /// </summary>
+        /// <exception cref="RangeException">Throws a RangeException exception if the passed height is out of range (set)</exception>
+        public float DefaultRowHeight
+        {
+            get { return defaultRowHeight; }
+            set
+            {
+                if (value < MIN_ROW_HEIGHT || value > MAX_ROW_HEIGHT)
+                {
+                    throw new RangeException(RangeException.GENERAL, "The passed default row height is out of range (" + MIN_ROW_HEIGHT + " to " + MAX_ROW_HEIGHT + ")");
+                }
+                defaultRowHeight = value;
+            }
+        }
+
+        /// <summary>
+        /// Gets the hidden rows as dictionary with the zero-based row number as key and a boolean as value. True indicates hidden, false visible.
+        /// </summary>
+        /// <remarks>Entries with the value false are not affecting the worksheet. These entries can be removed</remarks>
+        public Dictionary<int, bool> HiddenRows
+        {
+            get { return hiddenRows; }
+        }
+
+        /// <summary>
+        /// Gets the merged cells (only references) as dictionary with the cell address as key and the range object as value
+        /// </summary>
+        public Dictionary<string, Range> MergedCells
+        {
+            get { return mergedCells; }
+        }
+
+        /// <summary>
+        /// Gets defined row heights as dictionary with the zero-based row number as key and the height (float from 0 to 409.5) as value
+        /// </summary>
+        public Dictionary<int, float> RowHeights
+        {
+            get { return rowHeights; }
+        }
+
+        /// <summary>
+        /// Gets the cell range of selected cells of this worksheet. Null if no cells are selected
+        /// </summary>
+        public Range? SelectedCells
+        {
+            get { return selectedCells; }
+        }
+
+        /// <summary>
+        /// Gets or sets the internal ID of the sheet
+        /// </summary>
+        public int SheetID { get; set; }
+
+        /// <summary>
+        /// Gets or sets the name of the worksheet
+        /// </summary>
+        public string SheetName
+        {
+            get { return sheetName; }
+            set { SetSheetname(value); }
+        }
+
+        /// <summary>
+        /// Gets the password used for sheet protection
+        /// </summary>
+        /// <see cref="SetSheetProtectionPassword"/>
+        public string SheetProtectionPassword
+        {
+            get { return sheetProtectionPassword; }
+        }
+
+        /// <summary>
+        /// Gets the list of SheetProtectionValues. These values define the allowed actions if the worksheet is protected
+        /// </summary>
+        public List<SheetProtectionValue> SheetProtectionValues
+        {
+            get { return sheetProtectionValues; }
+        }
+
+        /// <summary>
+        /// Gets or sets whether the worksheet is protected. If true, protection is enabled
+        /// </summary>
+        public bool UseSheetProtection { get; set; }
+
+        /// <summary>
+        /// Gets or sets the Reference to the parent Workbook
+        /// </summary>
+        public Workbook WorkbookReference { get; set; }
+        #endregion
+
+
+        #region constructors
+        /// <summary>
+        /// Default Constructor
+        /// </summary>
+        public Worksheet()
+        {
+            CurrentCellDirection = CellDirection.ColumnToColumn;
+            cells = new Dictionary<string, Cell>();
+            currentRowNumber = 0;
+            currentColumnNumber = 0;
+            defaultColumnWidth = DEFAULT_COLUMN_WIDTH;
+            defaultRowHeight = DEFAULT_ROW_HEIGHT;
+            rowHeights = new Dictionary<int, float>();
+            mergedCells = new Dictionary<string, Range>();
+            sheetProtectionValues = new List<SheetProtectionValue>();
+            hiddenRows = new Dictionary<int, bool>();
+            columns = new Dictionary<int, Column>();
+            activeStyle = null;
+            WorkbookReference = null;
+        }
+
+        /// <summary>
+        /// Constructor with name and sheet ID
+        /// </summary>
+        /// <param name="name">Name of the worksheet</param>
+        /// <param name="id">ID of the worksheet (for internal use)</param>
+        /// <param name="reference">Reference to the parent Workbook</param>
+        public Worksheet(string name, int id, Workbook reference)
+            : this()
+        {
+            SetSheetname(name);
+            SheetID = id;
+            WorkbookReference = reference;
+        }
+
+        #endregion
+
+
+
+        #region methods_AddNextCell
+
+        /// <summary>
+        /// Adds an object to the next cell position. If the type of the value does not match with one of the supported data types, it will be casted to a String. 
+        /// A prepared object of the type Cell will not be casted but adjusted
+        /// </summary>
+        /// <remarks>Recognized are the following data types: Cell (prepared object), string, int, double, float, long, DateTime, TimeSpan, bool. 
+        /// All other types will be casted into a string using the default ToString() method</remarks>
+        /// <param name="value">Unspecified value to insert</param>
+        /// <exception cref="RangeException">Throws a RangeException if the next cell is out of range (on row or column)</exception>
+        public void AddNextCell(object value)
+        {
+            AddNextCell(CastValue(value, currentColumnNumber, currentRowNumber), true, null);
+        }
+
+
+        /// <summary>
+        /// Adds an object to the next cell position. If the type of the value does not match with one of the supported data types, it will be casted to a String. 
+        /// A prepared object of the type Cell will not be casted but adjusted
+        /// </summary>
+        /// <remarks>Recognized are the following data types: Cell (prepared object), string, int, double, float, long, DateTime, TimeSpan, bool. 
+        /// All other types will be casted into a string using the default ToString() method</remarks>
+        /// <param name="value">Unspecified value to insert</param>
+        /// <param name="style">Style object to apply on this cell</param>
+        /// <exception cref="RangeException">Throws a RangeException if the next cell is out of range (on row or column)</exception>
+        /// <exception cref="StyleException">Throws a StyleException if the default style was malformed</exception>
+        public void AddNextCell(object value, Style style)
+        {
+            AddNextCell(CastValue(value, currentColumnNumber, currentRowNumber), true, style);
+        }
+
+
+        /// <summary>
+        /// Method to insert a generic cell to the next cell position
+        /// </summary>
+        /// <param name="cell">Cell object to insert</param>
+        /// <param name="incremental">If true, the address value (row or column) will be incremented, otherwise not</param>
+        /// <param name="style">If not null, the defined style will be applied to the cell, otherwise no style or the default style will be applied</param>
+        /// <remarks>Recognized are the following data types: string, int, double, float, long, DateTime, TimeSpan, bool. 
+        /// All other types will be casted into a string using the default ToString() method</remarks>
+        /// <exception cref="StyleException">Throws a StyleException if the default style was malformed or if the active style cannot be referenced</exception>
+        private void AddNextCell(Cell cell, bool incremental, Style style)
+        {
+            cell.WorksheetReference = this;
+            if (activeStyle != null && useActiveStyle && style == null)
+            {
+                cell.SetStyle(activeStyle);
+            }
+            else if (style != null)
+            {
+                cell.SetStyle(style);
+            }
+            else if (cell.DataType == Cell.CellType.DATE)
+            {
+                cell.SetStyle(BasicStyles.DateFormat);
+            }
+            else
+            {
+                if (cell.DataType == Cell.CellType.TIME)
+                {
+                    cell.SetStyle(BasicStyles.TimeFormat);
+                }
+            }
+            string address = cell.CellAddress;
+            if (cells.ContainsKey(address))
+            {
+                cells[address] = cell;
+            }
+            else
+            {
+                cells.Add(address, cell);
+            }
+            if (incremental)
+            {
+                if (CurrentCellDirection == CellDirection.ColumnToColumn)
+                {
+                    currentColumnNumber++;
+                }
+                else if (CurrentCellDirection == CellDirection.RowToRow)
+                {
+                    currentRowNumber++;
+                }
+                else
+                {
+                    // disabled / no-op
+                }
+            }
+            else
+            {
+                if (CurrentCellDirection == CellDirection.ColumnToColumn)
+                {
+                    currentColumnNumber = cell.ColumnNumber + 1;
+                    currentRowNumber = cell.RowNumber;
+                }
+                else if (CurrentCellDirection == CellDirection.RowToRow)
+                {
+                    currentColumnNumber = cell.ColumnNumber;
+                    currentRowNumber = cell.RowNumber + 1;
+                }
+                else
+                {
+                    // disabled / no-op
+                }
+            }
+        }
+
+        /// <summary>
+        /// Method to cast a value or align an object of the type Cell to the context of the worksheet
+        /// </summary>
+        /// <param name="value">Unspecified value or object of the type Cell</param>
+        /// <param name="column">Column index</param>
+        /// <param name="row">Row index</param>
+        /// <returns>Cell object</returns>
+        private Cell CastValue(object value, int column, int row)
+        {
+            Cell c;
+            if (value.GetType() == typeof(Cell))
+            {
+                c = (Cell)value;
+                c.WorksheetReference = this;
+                c.CellAddress2 = new Address(column, row);
+            }
+            else
+            {
+                c = new Cell(value, Cell.CellType.DEFAULT, column, row, this);
+            }
+            return c;
+        }
+
+
+        #endregion
+
+        #region methods_AddCell
+
+        /// <summary>
+        /// Adds an object to the defined cell address. If the type of the value does not match with one of the supported data types, it will be casted to a String. 
+        /// A prepared object of the type Cell will not be casted but adjusted
+        /// </summary>
+        /// <param name="value">Unspecified value to insert</param>
+        /// <param name="columnAddress">Column number (zero based)</param>
+        /// <param name="rowAddress">Row number (zero based)</param>
+        /// <remarks>Recognized are the following data types: Cell (prepared object), string, int, double, float, long, DateTime, TimeSpan, bool. 
+        /// All other types will be casted into a string using the default ToString() method</remarks>
+        /// <exception cref="StyleException">Throws an UndefinedStyleException if the active style cannot be referenced while creating the cell</exception>
+        /// <exception cref="RangeException">Throws an RangeException if the passed cell address is out of range</exception>
+        public void AddCell(object value, int columnAddress, int rowAddress)
+        {
+            AddNextCell(CastValue(value, columnAddress, rowAddress), false, null);
+        }
+
+        /// <summary>
+        /// Adds an object to the defined cell address. If the type of the value does not match with one of the supported data types, it will be casted to a String. 
+        /// A prepared object of the type Cell will not be casted but adjusted
+        /// </summary>
+        /// <param name="value">Unspecified value to insert</param>
+        /// <param name="columnAddress">Column number (zero based)</param>
+        /// <param name="rowAddress">Row number (zero based)</param>
+        /// <param name="style">Style to apply on the cell</param>
+        /// <remarks>Recognized are the following data types: Cell (prepared object), string, int, double, float, long, DateTime, TimeSpan, bool. 
+        /// All other types will be casted into a string using the default ToString() method</remarks>
+        /// <exception cref="StyleException">Throws an UndefinedStyleException if the passed style is malformed</exception>
+        /// <exception cref="RangeException">Throws an RangeException if the passed cell address is out of range</exception>
+        public void AddCell(object value, int columnAddress, int rowAddress, Style style)
+        {
+            AddNextCell(CastValue(value, columnAddress, rowAddress), false, style);
+        }
+
+
+        /// <summary>
+        /// Adds an object to the defined cell address. If the type of the value does not match with one of the supported data types, it will be casted to a String. 
+        /// A prepared object of the type Cell will not be casted but adjusted
+        /// </summary>
+        /// <param name="value">Unspecified value to insert</param>
+        /// <param name="address">Cell address in the format A1 - XFD1048576</param>
+        /// <remarks>Recognized are the following data types: Cell (prepared object), string, int, double, float, long, DateTime, TimeSpan, bool. 
+        /// All other types will be casted into a string using the default ToString() method</remarks>
+        /// <exception cref="StyleException">Throws an UndefinedStyleException if the active style cannot be referenced while creating the cell</exception>
+        /// <exception cref="RangeException">Throws an RangeException if the passed cell address is out of range</exception>
+        /// <exception cref="Exceptions.FormatException">Throws a FormatException if the passed cell address is malformed</exception>
+        public void AddCell(object value, string address)
+        {
+            int column;
+            int row;
+            Cell.ResolveCellCoordinate(address, out column, out row);
+            AddCell(value, column, row);
+        }
+
+        /// <summary>
+        /// Adds an object to the defined cell address. If the type of the value does not match with one of the supported data types, it will be casted to a String. 
+        /// A prepared object of the type Cell will not be casted but adjusted
+        /// </summary>
+        /// <param name="value">Unspecified value to insert</param>
+        /// <param name="address">Cell address in the format A1 - XFD1048576</param>
+        /// <param name="style">Style to apply on the cell</param>
+        /// <remarks>Recognized are the following data types: Cell (prepared object), string, int, double, float, long, DateTime, TimeSpan, 
+        /// bool. All other types will be casted into a string using the default ToString() method</remarks>
+        /// <exception cref="StyleException">Throws an UndefinedStyleException if the passed style is malformed</exception>
+        /// <exception cref="RangeException">Throws an RangeException if the passed cell address is out of range</exception>
+        /// <exception cref="Exceptions.FormatException">Throws a FormatException if the passed cell address is malformed</exception>
+        public void AddCell(object value, string address, Style style)
+        {
+            int column;
+            int row;
+            Cell.ResolveCellCoordinate(address, out column, out row);
+            AddCell(value, column, row, style);
+        }
+
+        #endregion
+
+        #region methods_AddCellFormula
+
+        /// <summary>
+        /// Adds a cell formula as string to the defined cell address
+        /// </summary>
+        /// <param name="formula">Formula to insert</param>
+        /// <param name="address">Cell address in the format A1 - XFD1048576</param>
+        /// <exception cref="StyleException">Throws an UndefinedStyleException if the active style cannot be referenced while creating the cell</exception>
+        /// <exception cref="RangeException">Throws an RangeException if the passed cell address is out of range</exception>
+        /// <exception cref="Exceptions.FormatException">Throws a FormatException if the passed cell address is malformed</exception>
+        public void AddCellFormula(string formula, string address)
+        {
+            int column;
+            int row;
+            Cell.ResolveCellCoordinate(address, out column, out row);
+            Cell c = new Cell(formula, Cell.CellType.FORMULA, column, row, this);
+            AddNextCell(c, false, null);
+        }
+
+        /// <summary>
+        /// Adds a cell formula as string to the defined cell address
+        /// </summary>
+        /// <param name="formula">Formula to insert</param>
+        /// <param name="address">Cell address in the format A1 - XFD1048576</param>
+        /// <param name="style">Style to apply on the cell</param>
+        /// <exception cref="StyleException">Throws an UndefinedStyleException if the passed style was malformed</exception>
+        /// <exception cref="RangeException">Throws an RangeException if the passed cell address is out of range</exception>
+        /// <exception cref="Exceptions.FormatException">Throws a FormatException if the passed cell address is malformed</exception>
+        public void AddCellFormula(string formula, string address, Style style)
+        {
+            int column;
+            int row;
+            Cell.ResolveCellCoordinate(address, out column, out row);
+            Cell c = new Cell(formula, Cell.CellType.FORMULA, column, row, this);
+            AddNextCell(c, false, style);
+        }
+
+        /// <summary>
+        /// Adds a cell formula as string to the defined cell address
+        /// </summary>
+        /// <param name="formula">Formula to insert</param>
+        /// <param name="columnAddress">Column number (zero based)</param>
+        /// <param name="rowAddress">Row number (zero based)</param>
+        /// <exception cref="StyleException">Throws an UndefinedStyleException if the active style cannot be referenced while creating the cell</exception>
+        /// <exception cref="RangeException">Throws an RangeException if the passed cell address is out of range</exception>
+        public void AddCellFormula(string formula, int columnAddress, int rowAddress)
+        {
+            Cell c = new Cell(formula, Cell.CellType.FORMULA, columnAddress, rowAddress, this);
+            AddNextCell(c, false, null);
+        }
+
+        /// <summary>
+        /// Adds a cell formula as string to the defined cell address
+        /// </summary>
+        /// <param name="formula">Formula to insert</param>
+        /// <param name="columnAddress">Column number (zero based)</param>
+        /// <param name="rowAddress">Row number (zero based)</param>
+        /// <param name="style">Style to apply on the cell</param>
+        /// <exception cref="StyleException">Throws an UndefinedStyleException if the active style cannot be referenced while creating the cell</exception>
+        /// <exception cref="RangeException">Throws an RangeException if the passed cell address is out of range</exception>
+        public void AddCellFormula(string formula, int columnAddress, int rowAddress, Style style)
+        {
+            Cell c = new Cell(formula, Cell.CellType.FORMULA, columnAddress, rowAddress, this);
+            AddNextCell(c, false, style);
+        }
+
+        /// <summary>
+        /// Adds a formula as string to the next cell position
+        /// </summary>
+        /// <param name="formula">Formula to insert</param>
+        /// <exception cref="StyleException">Throws an UndefinedStyleException if the active style cannot be referenced while creating the cell</exception>
+        /// <exception cref="RangeException">Trows a RangeException if the next cell is out of range (on row or column)</exception>
+        public void AddNextCellFormula(string formula)
+        {
+            Cell c = new Cell(formula, Cell.CellType.FORMULA, currentColumnNumber, currentRowNumber, this);
+            AddNextCell(c, true, null);
+        }
+
+        /// <summary>
+        /// Adds a formula as string to the next cell position
+        /// </summary>
+        /// <param name="formula">Formula to insert</param>
+        /// <param name="style">Style to apply on the cell</param>
+        /// <exception cref="StyleException">Throws an UndefinedStyleException if the active style cannot be referenced while creating the cell</exception>
+        /// <exception cref="RangeException">Trows a RangeException if the next cell is out of range (on row or column)</exception>
+        public void AddNextCellFormula(string formula, Style style)
+        {
+            Cell c = new Cell(formula, Cell.CellType.FORMULA, currentColumnNumber, currentRowNumber, this);
+            AddNextCell(c, true, style);
+        }
+
+        #endregion
+
+        #region methods_AddCellRange
+
+        /// <summary>
+        /// Adds a list of object values to a defined cell range. If the type of the a particular value does not match with one of the supported data types, it will be casted to a String. 
+        /// Prepared objects of the type Cell will not be casted but adjusted
+        /// </summary>
+        /// <param name="values">List of unspecified objects to insert</param>
+        /// <param name="startAddress">Start address</param>
+        /// <param name="endAddress">End address</param>
+        /// <remarks>The data types in the passed list can be mixed. Recognized are the following data types: string, int, double, float, long, DateTime, TimeSpan, bool. 
+        /// All other types will be casted into a string using the default ToString() method</remarks>
+        /// <exception cref="RangeException">Throws an RangeException if the number of cells resolved from the range differs from the number of passed values</exception>
+        /// <exception cref="StyleException">Throws an UndefinedStyleException if the active style cannot be referenced while creating the cells</exception>
+        public void AddCellRange(IEnumerable<object> values, Address startAddress, Address endAddress)
+        {
+            AddCellRangeInternal(values as List<object>, startAddress, endAddress, null);
+        }
+
+        /// <summary>
+        /// Adds a list of object values to a defined cell range. If the type of the a particular value does not match with one of the supported data types, it will be casted to a String. 
+        /// Prepared objects of the type Cell will not be casted but adjusted
+        /// </summary>
+        /// <param name="values">List of unspecified objects to insert</param>
+        /// <param name="startAddress">Start address</param>
+        /// <param name="endAddress">End address</param>
+        /// <param name="style">Style to apply on the all cells of the range</param>
+        /// <remarks>The data types in the passed list can be mixed. Recognized are the following data types: Cell (prepared object), string, int, double, float, long, DateTime, TimeSpan, bool. 
+        /// All other types will be casted into a string using the default ToString() method</remarks>
+        /// <exception cref="RangeException">Throws an RangeException if the number of cells resolved from the range differs from the number of passed values</exception>
+        /// <exception cref="StyleException">Throws an UndefinedStyleException if the passed style is malformed</exception>
+        public void AddCellRange(IEnumerable<object> values, Address startAddress, Address endAddress, Style style)
+        {
+            AddCellRangeInternal(values as List<object>, startAddress, endAddress, style);
+        }
+
+        /// <summary>
+        /// Adds a list of object values to a defined cell range. If the type of the a particular value does not match with one of the supported data types, it will be casted to a String. 
+        /// Prepared objects of the type Cell will not be casted but adjusted
+        /// </summary>
+        /// <param name="values">List of unspecified objects to insert</param>
+        /// <param name="cellRange">Cell range as string in the format like A1:D1 or X10:X22</param>
+        /// <remarks>The data types in the passed list can be mixed. Recognized are the following data types: Cell (prepared object), string, int, double, float, long, DateTime, TimeSpan, bool. 
+        /// All other types will be casted into a string using the default ToString() method</remarks>
+        /// <exception cref="RangeException">Throws an RangeException if the number of cells resolved from the range differs from the number of passed values</exception>
+        /// <exception cref="StyleException">Throws an UndefinedStyleException if the active style cannot be referenced while creating the cells</exception>
+        /// <exception cref="Exceptions.FormatException">Throws a FormatException if the passed cell range is malformed</exception>
+        public void AddCellRange(IEnumerable<object> values, string cellRange)
+        {
+            Range range = Cell.ResolveCellRange(cellRange);
+            AddCellRangeInternal(values as List<object>, range.StartAddress, range.EndAddress, null);
+        }
+
+        /// <summary>
+        /// Adds a list of object values to a defined cell range. If the type of the a particular value does not match with one of the supported data types, it will be casted to a String. 
+        /// Prepared objects of the type Cell will not be casted but adjusted
+        /// </summary>
+        /// <param name="values">List of unspecified objects to insert</param>
+        /// <param name="cellRange">Cell range as string in the format like A1:D1 or X10:X22</param>
+        /// <param name="style">Style to apply on the all cells of the range</param>
+        /// <remarks>The data types in the passed list can be mixed. Recognized are the following data types: Cell (prepared object), string, int, double, float, long, DateTime, TimeSpan, bool. 
+        /// All other types will be casted into a string using the default ToString() method</remarks>
+        /// <exception cref="RangeException">Throws an RangeException if the number of cells resolved from the range differs from the number of passed values</exception>
+        /// <exception cref="StyleException">Throws an UndefinedStyleException if the passed style is malformed</exception>
+        /// <exception cref="Exceptions.FormatException">Throws a FormatException if the passed cell range is malformed</exception>
+        public void AddCellRange(IEnumerable<object> values, string cellRange, Style style)
+        {
+            Range range = Cell.ResolveCellRange(cellRange);
+            AddCellRangeInternal(values as List<object>, range.StartAddress, range.EndAddress, style);
+        }
+
+        /// <summary>
+        /// Internal function to add a generic list of value to the defined cell range
+        /// </summary>
+        /// <typeparam name="T">Data type of the generic value list</typeparam>
+        /// <param name="values">List of values</param>
+        /// <param name="startAddress">Start address</param>
+        /// <param name="endAddress">End address</param>
+        /// <param name="style">Style to apply on the all cells of the range</param>
+        /// <remarks>The data types in the passed list can be mixed. Recognized are the following data types: Cell (prepared object), string, int, double, float, long, DateTime, TimeSpan, bool. 
+        /// All other types will be casted into a string using the default ToString() method</remarks>
+        /// <exception cref="RangeException">Throws an RangeException if the number of cells differs from the number of passed values</exception>
+        /// <exception cref="StyleException">Throws an StyleException if the active style cannot be referenced while creating the cells</exception>
+        private void AddCellRangeInternal<T>(List<T> values, Address startAddress, Address endAddress, Style style)
+        {
+            List<Address> addresses = Cell.GetCellRange(startAddress, endAddress) as List<Address>;
+            if (values.Count != addresses.Count)
+            {
+                throw new RangeException(RangeException.GENERAL, "The number of passed values (" + values.Count + ") differs from the number of cells within the range (" + addresses.Count + ")");
+            }
+            List<Cell> list = Cell.ConvertArray(values) as List<Cell>;
+            int len = values.Count;
+            for (int i = 0; i < len; i++)
+            {
+                list[i].RowNumber = addresses[i].Row;
+                list[i].ColumnNumber = addresses[i].Column;
+                list[i].WorksheetReference = this;
+                AddNextCell(list[i], false, style);
+            }
+        }
+        #endregion
+
+        #region methods_RemoveCell
+        /// <summary>
+        /// Removes a previous inserted cell at the defined address
+        /// </summary>
+        /// <param name="columnAddress">Column number (zero based)</param>
+        /// <param name="rowAddress">Row number (zero based)</param>
+        /// <returns>Returns true if the cell could be removed (existed), otherwise false (did not exist)</returns>
+        /// <exception cref="RangeException">Throws an RangeException if the passed cell address is out of range</exception>
+        public bool RemoveCell(int columnAddress, int rowAddress)
+        {
+            string address = Cell.ResolveCellAddress(columnAddress, rowAddress);
+            return cells.Remove(address);
+        }
+
+        /// <summary>
+        /// Removes a previous inserted cell at the defined address
+        /// </summary>
+        /// <param name="address">Cell address in the format A1 - XFD1048576</param>
+        /// <returns>Returns true if the cell could be removed (existed), otherwise false (did not exist)</returns>
+        /// <exception cref="RangeException">Throws an RangeException if the passed cell address is out of range</exception>
+        /// <exception cref="Exceptions.FormatException">Throws a FormatException if the passed cell address is malformed</exception>
+        public bool RemoveCell(string address)
+        {
+            int row;
+            int column;
+            Cell.ResolveCellCoordinate(address, out column, out row);
+            return RemoveCell(column, row);
+        }
+        #endregion
+
+        #region common_methods
+
+        /// <summary>
+        /// Method to add allowed actions if the worksheet is protected. If one or more values are added, UseSheetProtection will be set to true
+        /// </summary>
+        /// <param name="typeOfProtection">Allowed action on the worksheet or cells</param>
+        public void AddAllowedActionOnSheetProtection(SheetProtectionValue typeOfProtection)
+        {
+            if (!sheetProtectionValues.Contains(typeOfProtection))
+            {
+                if (typeOfProtection == SheetProtectionValue.selectLockedCells && !sheetProtectionValues.Contains(SheetProtectionValue.selectUnlockedCells))
+                {
+                    sheetProtectionValues.Add(SheetProtectionValue.selectUnlockedCells);
+                }
+                sheetProtectionValues.Add(typeOfProtection);
+                UseSheetProtection = true;
+            }
+        }
+
+        /// <summary>
+        /// Sets the defined column as hidden
+        /// </summary>
+        /// <param name="columnNumber">Column number to hide on the worksheet</param>
+        /// <exception cref="RangeException">Throws a RangeException if the passed column number is out of range</exception>
+        public void AddHiddenColumn(int columnNumber)
+        {
+            SetColumnHiddenState(columnNumber, true);
+        }
+
+        /// <summary>
+        /// Sets the defined column as hidden
+        /// </summary>
+        /// <param name="columnAddress">Column address to hide on the worksheet</param>
+        /// <exception cref="RangeException">Throws an RangeException if the passed column address is out of range</exception>
+        public void AddHiddenColumn(string columnAddress)
+        {
+            int columnNumber = Cell.ResolveColumn(columnAddress);
+            SetColumnHiddenState(columnNumber, true);
+        }
+
+        /// <summary>
+        /// Sets the defined row as hidden
+        /// </summary>
+        /// <param name="rowNumber">Row number to hide on the worksheet</param>
+        /// <exception cref="RangeException">Throws an RangeException if the passed row number is out of range</exception>
+        public void AddHiddenRow(int rowNumber)
+        {
+            SetRowHiddenState(rowNumber, true);
+        }
+
+        /// <summary>
+        /// Clears the active style of the worksheet. All later added calls will contain no style unless another active style is set
+        /// </summary>
+        public void ClearActiveStyle()
+        {
+            useActiveStyle = false;
+        }
+
+        /// <summary>
+        /// Gets the cell of the specified address
+        /// </summary>
+        /// <param name="address">Address of the cell</param>
+        /// <returns>Cell object</returns>
+        /// <exception cref="WorksheetException">Trows a WorksheetException if the cell was not found on the cell table of this worksheet</exception>
+        public Cell GetCell(Address address)
+        {
+            if (!cells.ContainsKey(address.GetAddress()))
+            {
+                throw new WorksheetException("CellNotFoundException", "The cell with the address " + address.GetAddress() + " does not exist in this worksheet");
+            }
+            return cells[address.GetAddress()];
+        }
+
+        /// <summary>
+        /// Gets the cell of the specified column and row number (zero-based)
+        /// </summary>
+        /// <param name="columnNumber">Column number of the cell</param>
+        /// <param name="rowNumber">Row number of the cell</param>
+        /// <returns>Cell object</returns>
+        /// <exception cref="WorksheetException">Trows a WorksheetException if the cell was not found on the cell table of this worksheet</exception>
+        public Cell GetCell(int columnNumber, int rowNumber)
+        {
+            return GetCell(new Address(columnNumber, rowNumber));
+        }
+
+        /// <summary>
+        /// Gets whether the specified address exists in the worksheet. Existing means that a value was stored at the address
+        /// </summary>
+        /// <param name="address">Address to check</param>
+        /// <returns>
+        ///   <c>true</c> if the cell exists, otherwise <c>false</c>.
+        /// </returns>
+        public bool HasCell(Address address)
+        {
+            return cells.ContainsKey(address.GetAddress());
+        }
+
+        /// <summary>
+        /// Gets whether the specified address exists in the worksheet. Existing means that a value was stored at the address
+        /// </summary>
+        /// <param name="columnNumber">Column number of the cell to check (zero-based)</param>
+        /// <param name="rowNumber">Row number of the cell to check (zero-based)</param>
+        /// <returns>
+        ///   <c>true</c> if the cell exists, otherwise <c>false</c>.
+        /// </returns>
+        public bool HasCell(int columnNumber, int rowNumber)
+        {
+            return HasCell(new Address(columnNumber, rowNumber));
+        }
+
+        /// <summary>
+        /// Gets the last existing column number in the current worksheet (zero-based)
+        /// </summary>
+        /// <returns>Zero-based column number. In case of a empty worksheet, -1 will be returned</returns>
+        public int GetLastColumnNumber()
+        {
+            return GetLastAddress(true);
+        }
+
+        /// <summary>
+        /// Gets the last existing row number in the current worksheet (zero-based)
+        /// </summary>
+        /// <returns>Zero-based row number. In case of a empty worksheet, -1 will be returned</returns>
+        public int GetLastRowNumber()
+        {
+            return GetLastAddress(false);
+        }
+
+        /// <summary>
+        /// Gets the last existing row or column number of the current worksheet (zero-based)
+        /// </summary>
+        /// <param name="column">If true, the output will be the last column, otherwise the last row</param>
+        /// <returns>Last row or column number (zero-based)</returns>
+        private int GetLastAddress(bool column)
+        {
+            int max = -1;
+            int number;
+            foreach (KeyValuePair<string, Cell> cell in cells)
+            {
+                if (column)
+                {
+                    number = cell.Value.ColumnNumber;
+                }
+                else
+                {
+                    number = cell.Value.RowNumber;
+                }
+                if (number > max)
+                {
+                    max = number;
+                }
+            }
+            return max;
+        }
+
+        /// <summary>
+        /// Gets the current column number (zero based)
+        /// </summary>
+        /// <returns>Column number (zero-based)</returns>
+        public int GetCurrentColumnNumber()
+        {
+            return currentColumnNumber;
+        }
+
+        /// <summary>
+        /// Gets the current row number (zero based)
+        /// </summary>
+        /// <returns>Row number (zero-based)</returns>
+        public int GetCurrentRowNumber()
+        {
+            return currentRowNumber;
+        }
+
+
+        /// <summary>
+        /// Moves the current position to the next column
+        /// </summary>
+        public void GoToNextColumn()
+        {
+            currentColumnNumber++;
+            currentRowNumber = 0;
+        }
+
+        /// <summary>
+        /// Moves the current position to the next column with the number of cells to move
+        /// </summary>
+        /// <param name="numberOfColumns">Number of columns to move</param>
+        public void GoToNextColumn(int numberOfColumns)
+        {
+            for (int i = 0; i < numberOfColumns; i++)
+            {
+                GoToNextColumn();
+            }
+        }
+
+        /// <summary>
+        /// Moves the current position to the next row (use for a new line)
+        /// </summary>
+        public void GoToNextRow()
+        {
+            currentRowNumber++;
+            currentColumnNumber = 0;
+        }
+
+        /// <summary>
+        /// Moves the current position to the next row with the number of cells to move (use for a new line)
+        /// </summary>
+        /// <param name="numberOfRows">Number of rows to move</param>
+        public void GoToNextRow(int numberOfRows)
+        {
+            for (int i = 0; i < numberOfRows; i++)
+            {
+                GoToNextRow();
+            }
+        }
+
+        /// <summary>
+        /// Merges the defined cell range
+        /// </summary>
+        /// <param name="cellRange">Range to merge</param>
+        /// <returns>Returns the validated range of the merged cells (e.g. 'A1:B12')</returns>
+        /// <exception cref="RangeException">Throws an RangeException if the passed cell range is out of range</exception>
+        public string MergeCells(Range cellRange)
+        {
+            return MergeCells(cellRange.StartAddress, cellRange.EndAddress);
+        }
+
+        /// <summary>
+        /// Merges the defined cell range
+        /// </summary>
+        /// <param name="cellRange">Range to merge (e.g. 'A1:B12')</param>
+        /// <returns>Returns the validated range of the merged cells (e.g. 'A1:B12')</returns>
+        /// <exception cref="RangeException">Throws an RangeException if the passed cell range is out of range</exception>
+        /// <exception cref="Exceptions.FormatException">Throws a FormatException if the passed cell range is malformed</exception>
+        public string MergeCells(string cellRange)
+        {
+            Range range = Cell.ResolveCellRange(cellRange);
+            return MergeCells(range.StartAddress, range.EndAddress);
+        }
+
+        /// <summary>
+        /// Merges the defined cell range
+        /// </summary>
+        /// <param name="startAddress">Start address of the merged cell range</param>
+        /// <param name="endAddress">End address of the merged cell range</param>
+        /// <returns>Returns the validated range of the merged cells (e.g. 'A1:B12')</returns>
+        /// <exception cref="RangeException">Throws an RangeException if one of the passed cell addresses is out of range</exception>
+        public string MergeCells(Address startAddress, Address endAddress)
+        {
+            string key = startAddress + ":" + endAddress;
+            Range value = new Range(startAddress, endAddress);
+            if (!mergedCells.ContainsKey(key))
+            {
+                mergedCells.Add(key, value);
+            }
+            return key;
+        }
+
+        /// <summary>
+        /// Method to recalculate the auto filter (columns) of this worksheet. This is an internal method. There is no need to use it. It must be public to require access from the LowLevel class
+        /// </summary>
+        public void RecalculateAutoFilter()
+        {
+            if (autoFilterRange == null)
+            { return; }
+            int start = autoFilterRange.Value.StartAddress.Column;
+            int end = autoFilterRange.Value.EndAddress.Column;
+            int endRow = 0;
+            foreach (KeyValuePair<string, Cell> item in Cells)
+            {
+                if (item.Value.ColumnNumber < start || item.Value.ColumnNumber > end)
+                { continue; }
+                if (item.Value.RowNumber > endRow)
+                { endRow = item.Value.RowNumber; }
+            }
+            Column c;
+            for (int i = start; i <= end; i++)
+            {
+                if (!columns.ContainsKey(i))
+                {
+                    c = new Column(i);
+                    c.HasAutoFilter = true;
+                    columns.Add(i, c);
+                }
+                else
+                {
+                    columns[i].HasAutoFilter = true;
+                }
+            }
+            Range temp = new Range();
+            temp.StartAddress = new Address(start, 0);
+            temp.EndAddress = new Address(end, endRow);
+            autoFilterRange = temp;
+        }
+
+        /// <summary>
+        /// Method to recalculate the collection of columns of this worksheet. This is an internal method. There is no need to use it. It must be public to require access from the LowLevel class
+        /// </summary>
+        public void RecalculateColumns()
+        {
+            List<int> columnsToDelete = new List<int>();
+            foreach (KeyValuePair<int, Column> col in columns)
+            {
+                if (!col.Value.HasAutoFilter && !col.Value.IsHidden && Math.Abs(col.Value.Width - DEFAULT_COLUMN_WIDTH) <= FLOAT_TRESHOLD)
+                {
+                    columnsToDelete.Add(col.Key);
+                }
+
+                if (!col.Value.HasAutoFilter && !col.Value.IsHidden && Math.Abs(col.Value.Width - DEFAULT_COLUMN_WIDTH) <= FLOAT_TRESHOLD)
+                {
+                    columnsToDelete.Add(col.Key);
+                }
+            }
+            foreach (int index in columnsToDelete)
+            {
+                columns.Remove(index);
+            }
+        }
+
+        /// <summary>
+        /// Removes auto filters from the worksheet
+        /// </summary>
+        public void RemoveAutoFilter()
+        {
+            autoFilterRange = null;
+        }
+
+        /// <summary>
+        /// Sets a previously defined, hidden column as visible again
+        /// </summary>
+        /// <param name="columnNumber">Column number to make visible again</param>
+        /// <exception cref="RangeException">Throws an RangeException if the passed column number is out of range</exception>
+        public void RemoveHiddenColumn(int columnNumber)
+        {
+            SetColumnHiddenState(columnNumber, false);
+        }
+
+        /// <summary>
+        /// Sets a previously defined, hidden column as visible again
+        /// </summary>
+        /// <param name="columnAddress">Column address to make visible again</param>
+        /// <exception cref="RangeException">Throws an RangeException if the column address out of range</exception>
+        public void RemoveHiddenColumn(string columnAddress)
+        {
+            int columnNumber = Cell.ResolveColumn(columnAddress);
+            SetColumnHiddenState(columnNumber, false);
+        }
+
+        /// <summary>
+        /// Sets a previously defined, hidden row as visible again
+        /// </summary>
+        /// <param name="rowNumber">Row number to hide on the worksheet</param>
+        /// <exception cref="RangeException">Throws an RangeException if the passed row number is out of range</exception>
+        public void RemoveHiddenRow(int rowNumber)
+        {
+            SetRowHiddenState(rowNumber, false);
+        }
+
+        /// <summary>
+        /// Removes the defined merged cell range
+        /// </summary>
+        /// <param name="range">Cell range to remove the merging</param>
+        /// <exception cref="RangeException">Throws a UnkownRangeException if the passed cell range was not merged earlier</exception>
+        public void RemoveMergedCells(string range)
+        {
+            range = Utils.ToUpper(range);
+            if (!mergedCells.ContainsKey(range))
+            {
+                throw new RangeException("UnknownRangeException", "The cell range " + range + " was not found in the list of merged cell ranges");
+            }
+
+            List<Address> addresses = Cell.GetCellRange(range) as List<Address>;
+            Cell cell;
+            foreach (Address address in addresses)
+            {
+                if (cells.ContainsKey(address.ToString()))
+                {
+                    cell = cells[address.ToString()];
+                    cell.DataType = Cell.CellType.DEFAULT; // resets the type
+                    if (cell.Value == null)
+                    {
+                        cell.Value = string.Empty;
+                    }
+                }
+            }
+            mergedCells.Remove(range);
+        }
+
+        /// <summary>
+        /// Removes the cell selection of this worksheet
+        /// </summary>
+        public void RemoveSelectedCells()
+        {
+            selectedCells = null;
+        }
+
+        /// <summary>
+        /// Sets the active style of the worksheet. This style will be assigned to all later added cells
+        /// </summary>
+        /// <param name="style">Style to set as active style</param>
+        public void SetActiveStyle(Style style)
+        {
+            useActiveStyle = true;
+            activeStyle = style;
+        }
+
+        /// <summary>
+        /// Sets the column auto filter within the defined column range
+        /// </summary>
+        /// <param name="startColumn">Column number with the first appearance of an auto filter drop down</param>
+        /// <param name="endColumn">Column number with the last appearance of an auto filter drop down</param>
+        /// <exception cref="RangeException">Throws an RangeException if the start or end address out of range</exception>
+        public void SetAutoFilter(int startColumn, int endColumn)
+        {
+            string start = Cell.ResolveCellAddress(startColumn, 0);
+            string end = Cell.ResolveCellAddress(endColumn, 0);
+            if (endColumn < startColumn)
+            {
+                SetAutoFilter(end + ":" + start);
+            }
+            else
+            {
+                SetAutoFilter(start + ":" + end);
+            }
+        }
+
+        /// <summary>
+        /// Sets the column auto filter within the defined column range
+        /// </summary>
+        /// <param name="range">Range to apply auto filter on. The range could be 'A1:C10' for instance. The end row will be recalculated automatically when saving the file</param>
+        /// <exception cref="RangeException">Throws an RangeException if the passed range out of range</exception>
+        /// <exception cref="Exceptions.FormatException">Throws an FormatException if the passed range is malformed</exception>
+        public void SetAutoFilter(string range)
+        {
+            autoFilterRange = Cell.ResolveCellRange(range);
+            RecalculateAutoFilter();
+            RecalculateColumns();
+        }
+
+        /// <summary>
+        /// Sets the defined column as hidden or visible
+        /// </summary>
+        /// <param name="columnNumber">Column number to hide on the worksheet</param>
+        /// <param name="state">If true, the column will be hidden, otherwise be visible</param>
+        /// <exception cref="RangeException">Throws an RangeException if the column number out of range</exception>
+        private void SetColumnHiddenState(int columnNumber, bool state)
+        {
+            if (columnNumber > MAX_COLUMN_NUMBER || columnNumber < MIN_COLUMN_NUMBER)
+            {
+                throw new RangeException(RangeException.GENERAL, "The column number (" + columnNumber + ") is out of range. Range is from " + 
+                    MIN_COLUMN_NUMBER + " to " + MAX_COLUMN_NUMBER + " (" + (MAX_COLUMN_NUMBER + 1) + " columns).");
+            }
+            if (columns.ContainsKey(columnNumber) && state)
+            {
+                columns[columnNumber].IsHidden = true;
+            }
+            else if (state)
+            {
+                Column c = new Column(columnNumber);
+                c.IsHidden = true;
+                columns.Add(columnNumber, c);
+            }
+            else
+            {
+                // no-op
+            }
+        }
+
+        /// <summary>
+        /// Sets the width of the passed column address
+        /// </summary>
+        /// <param name="columnAddress">Column address (A - XFD)</param>
+        /// <param name="width">Width from 0 to 255.0</param>
+        /// <exception cref="RangeException">Throws an RangeException:<br></br>a) If the passed column address is out of range<br></br>b) if the column width is out of range (0 - 255.0)</exception>
+        public void SetColumnWidth(string columnAddress, float width)
+        {
+            int columnNumber = Cell.ResolveColumn(columnAddress);
+            SetColumnWidth(columnNumber, width);
+        }
+
+        /// <summary>
+        /// Sets the width of the passed column number (zero-based)
+        /// </summary>
+        /// <param name="columnNumber">Column number (zero-based, from 0 to 16383)</param>
+        /// <param name="width">Width from 0 to 255.0</param>
+        /// <exception cref="RangeException">Throws an RangeException:<br></br>a) If the passed column number is out of range<br></br>b) if the column width is out of range (0 - 255.0)</exception>
+        public void SetColumnWidth(int columnNumber, float width)
+        {
+            if (columnNumber > MAX_COLUMN_NUMBER || columnNumber < MIN_COLUMN_NUMBER)
+            {
+                throw new RangeException(RangeException.GENERAL, "The column number (" + columnNumber + ") is out of range. Range is from " + 
+                    MIN_COLUMN_NUMBER + " to " + MAX_COLUMN_NUMBER + " (" + (MAX_COLUMN_NUMBER + 1) + " columns).");
+            }
+            if (width < MIN_COLUMN_WIDTH || width > MAX_COLUMN_WIDTH)
+            {
+                throw new RangeException(RangeException.GENERAL, "The column width (" + width + ") is out of range. Range is from " + MIN_COLUMN_WIDTH + " to " + MAX_COLUMN_WIDTH + " (chars).");
+            }
+            if (columns.ContainsKey(columnNumber))
+            {
+                columns[columnNumber].Width = width;
+            }
+            else
+            {
+                Column c = new Column(columnNumber);
+                c.Width = width;
+                columns.Add(columnNumber, c);
+            }
+        }
+
+        /// <summary>
+        /// Set the current cell address
+        /// </summary>
+        /// <param name="columnAddress">Column number (zero based)</param>
+        /// <param name="rowAddress">Row number (zero based)</param>
+        /// <exception cref="RangeException">Throws an RangeException if one of the passed cell addresses is out of range</exception>
+        public void SetCurrentCellAddress(int columnAddress, int rowAddress)
+        {
+            SetCurrentColumnNumber(columnAddress);
+            SetCurrentRowNumber(rowAddress);
+        }
+
+        /// <summary>
+        /// Set the current cell address
+        /// </summary>
+        /// <param name="address">Cell address in the format A1 - XFD1048576</param>
+        /// <exception cref="RangeException">Throws an RangeException if the passed cell address is out of range</exception>
+        /// <exception cref="Exceptions.FormatException">Throws a FormatException if the passed cell address is malformed</exception>
+        public void SetCurrentCellAddress(string address)
+        {
+            int row;
+            int column;
+            Cell.ResolveCellCoordinate(address, out column, out row);
+            SetCurrentCellAddress(column, row);
+        }
+
+        /// <summary>
+        /// Sets the current column number (zero based)
+        /// </summary>
+        /// <param name="columnNumber">Column number (zero based)</param>
+        /// <exception cref="RangeException">Throws an RangeException if the number is out of the valid range. Range is from 0 to 16383 (16384 columns)</exception>
+        public void SetCurrentColumnNumber(int columnNumber)
+        {
+            if (columnNumber > MAX_COLUMN_NUMBER || columnNumber < MIN_COLUMN_NUMBER)
+            {
+                throw new RangeException(RangeException.GENERAL, "The column number (" + columnNumber + ") is out of range. Range is from " + 
+                    MIN_COLUMN_NUMBER + " to " + MAX_COLUMN_NUMBER + " (" + (MAX_COLUMN_NUMBER + 1) + " columns).");
+            }
+            currentColumnNumber = columnNumber;
+        }
+
+        /// <summary>
+        /// Sets the current row number (zero based)
+        /// </summary>
+        /// <param name="rowNumber">Row number (zero based)</param>
+        /// <exception cref="RangeException">Throws an RangeException if the number is out of the valid range. Range is from 0 to 1048575 (1048576 rows)</exception>
+        public void SetCurrentRowNumber(int rowNumber)
+        {
+            if (rowNumber > MAX_ROW_NUMBER || rowNumber < 0)
+            {
+                throw new RangeException(RangeException.GENERAL, "The row number (" + rowNumber + ") is out of range. Range is from 0 to " + MAX_ROW_NUMBER + " (" + (MAX_ROW_NUMBER + 1) + " rows).");
+            }
+            currentRowNumber = rowNumber;
+        }
+
+        /// <summary>
+        /// Sets the selected cells on this worksheet
+        /// </summary>
+        /// <param name="range">Cell range to select</param>
+        public void SetSelectedCells(Range range)
+        {
+            selectedCells = range;
+        }
+
+        /// <summary>
+        /// Sets the selected cells on this worksheet
+        /// </summary>
+        /// <param name="startAddress">Start address of the range</param>
+        /// <param name="endAddress">End address of the range</param>
+        public void SetSelectedCells(Address startAddress, Address endAddress)
+        {
+            selectedCells = new Range(startAddress, endAddress);
+        }
+
+        /// <summary>
+        /// Sets the selected cells on this worksheet
+        /// </summary>
+        /// <param name="range">Cell range to select</param>
+        public void SetSelectedCells(string range)
+        {
+            selectedCells = Cell.ResolveCellRange(range);
+        }
+
+        /// <summary>
+        /// Sets or removes the password for worksheet protection. If set, UseSheetProtection will be also set to true
+        /// </summary>
+        /// <param name="password">Password (UTF-8) to protect the worksheet. If the password is null or empty, no password will be used</param>
+        public void SetSheetProtectionPassword(string password)
+        {
+            if (string.IsNullOrEmpty(password))
+            {
+                sheetProtectionPassword = null;
+            }
+            else
+            {
+                sheetProtectionPassword = password;
+                UseSheetProtection = true;
+            }
+        }
+
+        /// <summary>
+        /// Sets the height of the passed row number (zero-based)
+        /// </summary>
+        /// <param name="rowNumber">Row number (zero-based, 0 to 1048575)</param>
+        /// <param name="height">Height from 0 to 409.5</param>
+        /// <exception cref="RangeException">Throws an RangeException:<br></br>a) If the passed row number is out of range<br></br>b) if the row height is out of range (0 - 409.5)</exception>
+        public void SetRowHeight(int rowNumber, float height)
+        {
+            if (rowNumber > MAX_ROW_NUMBER || rowNumber < MIN_ROW_NUMBER)
+            {
+                throw new RangeException(RangeException.GENERAL, "The row number (" + rowNumber + ") is out of range. Range is from " + 
+                    MIN_ROW_NUMBER + " to " + MAX_ROW_NUMBER + " (" + (MAX_ROW_NUMBER + 1) + " rows).");
+            }
+            if (height < MIN_ROW_HEIGHT || height > MAX_ROW_HEIGHT)
+            {
+                throw new RangeException(RangeException.GENERAL, "The row height (" + height + ") is out of range. Range is from " + MIN_ROW_HEIGHT + " to " + MAX_ROW_HEIGHT + " (equals 546px).");
+            }
+            if (rowHeights.ContainsKey(rowNumber))
+            {
+                rowHeights[rowNumber] = height;
+            }
+            else
+            {
+                rowHeights.Add(rowNumber, height);
+            }
+        }
+
+        /// <summary>
+        /// Sets the defined row as hidden or visible
+        /// </summary>
+        /// <param name="rowNumber">Row number to make visible again</param>
+        /// <param name="state">If true, the row will be hidden, otherwise visible</param>
+        /// <exception cref="RangeException">Throws an RangeException if the passed row number was out of range</exception>
+        private void SetRowHiddenState(int rowNumber, bool state)
+        {
+            if (rowNumber > MAX_ROW_NUMBER || rowNumber < MIN_ROW_NUMBER)
+            {
+                throw new RangeException(RangeException.GENERAL, "The row number (" + rowNumber + ") is out of range. Range is from " + 
+                    MIN_ROW_NUMBER + " to " + MAX_ROW_NUMBER + " (" + (MAX_ROW_NUMBER + 1) + " rows).");
+            }
+            if (hiddenRows.ContainsKey(rowNumber))
+            {
+                if (state)
+                {
+                    hiddenRows.Add(rowNumber, true);
+                }
+                else
+                {
+                    hiddenRows.Remove(rowNumber);
+                }
+            }
+            else if (state)
+            {
+                hiddenRows.Add(rowNumber, true);
+            }
+            else
+            {
+                // no-op
+            }
+        }
+
+        /// <summary>
+        /// Validates and sets the worksheet name
+        /// </summary>
+        /// <param name="name">Name to set</param>
+        /// <exception cref="Exceptions.FormatException">Throws a FormatException if the sheet name is too long (max. 31) or contains illegal characters [  ]  * ? / \</exception>
+        public void SetSheetname(string name)
+        {
+            if (string.IsNullOrEmpty(name))
+            {
+                throw new FormatException("The sheet name must be between 1 and " + MAX_WORKSHEER_NAME_LENGTH + " characters");
+            }
+            if (name.Length > MAX_WORKSHEER_NAME_LENGTH)
+            {
+                throw new FormatException("The sheet name must be between 1 and " + MAX_WORKSHEER_NAME_LENGTH + " characters");
+            }
+            Regex rx = new Regex(@"[\[\]\*\?/\\]");
+            Match mx = rx.Match(name);
+            if (mx.Captures.Count > 0)
+            {
+                throw new FormatException(@"The sheet name must not contain the characters [  ]  * ? / \ ");
+            }
+            sheetName = name;
+        }
+
+        /// <summary>
+        /// Sets the name of the sheet
+        /// </summary>
+        /// <param name="name">Name of the sheet</param>
+        /// <param name="sanitize">If true, the filename will be sanitized automatically according to the specifications of Excel</param>
+        /// <exception cref="WorksheetException">WorksheetException Thrown if no workbook is referenced. This information is necessary to determine whether the name already exists</exception>
+        public void SetSheetName(string name, bool sanitize)
+        {
+            if (WorkbookReference == null)
+            {
+                throw new WorksheetException("MissingReferenceException", "The worksheet name cannot be sanitized because no workbook is referenced");
+            }
+            sheetName = ""; // Empty name (temporary) to prevent conflicts during sanitizing
+            sheetName = SanitizeWorksheetName(name, WorkbookReference);
+        }
+
+        #region static_methods
+
+        /// <summary>
+        /// Sanitizes a worksheet name
+        /// </summary>
+        /// <param name="input">Name to sanitize</param>
+        /// <param name="workbook">Workbook reference</param>
+        /// <returns>Name of the sanitized worksheet</returns>
+        public static string SanitizeWorksheetName(string input, Workbook workbook)
+        {
+            
+            if (string.IsNullOrEmpty(input))
+            {
+                input = "Sheet1";
+            }
+            int len;
+            if (input.Length > MAX_WORKSHEER_NAME_LENGTH)
+            {
+                len = MAX_WORKSHEER_NAME_LENGTH;
+            }
+            else
+            {
+                len = input.Length;
+            }
+            StringBuilder sb = new StringBuilder(MAX_WORKSHEER_NAME_LENGTH);
+            char c;
+            for (int i = 0; i < len; i++)
+            {
+                c = input[i];
+                if (c == '[' || c == ']' || c == '*' || c == '?' || c == '\\' || c == '/')
+                { sb.Append('_'); }
+                else
+                { sb.Append(c); }
+            }
+
+            return GetUnusedWorksheetName(sb.ToString(), workbook);
+        }
+
+        /// <summary>
+        /// Determines the next unused worksheet name in the passed workbook
+        /// </summary>
+        /// <param name="name">Original name to start the check</param>
+        /// <param name="workbook">Workbook to look for existing worksheets</param>
+        /// <returns>Not yet used worksheet name</returns>
+        /// <remarks>The 'rare' case where 10^31 Worksheets exists (leads to a crash) is deliberately not handled, 
+        /// since such a number of sheets would consume at least a quintillion bytes of RAM... what is vastly out of the 64 bit range</remarks>
+        private static string GetUnusedWorksheetName(string name, Workbook workbook)
+        {
+            string originalName = name;
+            int number = 0;
+            while (true)
+            {
+                if (!WorksheetExists(name, workbook))
+                { return name; }
+                string numberString = Utils.ToString(number);
+                if (originalName.Length + numberString.Length > MAX_WORKSHEER_NAME_LENGTH)
+                {
+                    name = originalName.Substring(0, MAX_WORKSHEER_NAME_LENGTH - numberString.Length - 1) + numberString;
+                }
+                else
+                {
+                    name = originalName + numberString;
+                }
+                number++;
+            }
+        }
+
+        /// <summary>
+        /// Checks whether a worksheet with the given name exists
+        /// </summary>
+        /// <param name="name">Name to check</param>
+        /// <param name="workbook">Workbook reference</param>
+        /// <returns>True if the name exits, otherwise false</returns>
+        private static bool WorksheetExists(String name, Workbook workbook)
+        {
+            int len = workbook.Worksheets.Count;
+            for (int i = 0; i < len; i++)
+            {
+                if (workbook.Worksheets[i].SheetName == name)
+                {
+                    return true;
+                }
+            }
+            return false;
+        }
+
+        #endregion
+
+
+        #endregion
+
+    }
+}